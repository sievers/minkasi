import os
import numpy as np
import ctypes
import time
from . import mkfftw
#import pyfits
from astropy.io import fits as pyfits
import astropy
from astropy import wcs
from astropy.io import fits
from astropy.cosmology import WMAP9 as cosmo #choose your cosmology here
import scipy
import copy
import sys
from numba import jit

try:
    import healpy
    have_healpy=True
except:
    have_healpy=False
try: 
    import numba as nb
    from . import minkasi_nb
    have_numba=True
except:
    have_numba=False

try:
    import qpoint as qp
    have_qp=True
except:
    have_qp=False

print('importing mpi4py')

try:
    import mpi4py.rc
    mpi4py.rc.threads = False
    from mpi4py import MPI
    print('mpi4py imported')
    comm=MPI.COMM_WORLD
    myrank = comm.Get_rank()
    nproc=comm.Get_size()
    print('nproc:, ', nproc)
    if nproc>1:
        have_mpi=True
    else:
        have_mpi=False
except:
    have_mpi=False
    myrank=0
    nproc=1
#try:
#    import numba as nb
#    have_numba=True
#else:
#    have_numba=False


try:
    mylib=ctypes.cdll.LoadLibrary("libminkasi.so")
except OSError:
    mylib=ctypes.cdll.LoadLibrary(os.path.join(os.path.dirname(os.path.abspath(__file__)), "libminkasi.so"))

tod2map_simple_c=mylib.tod2map_simple
tod2map_simple_c.argtypes=[ctypes.c_void_p,ctypes.c_void_p,ctypes.c_int,ctypes.c_int,ctypes.c_void_p]

tod2map_atomic_c=mylib.tod2map_atomic
tod2map_atomic_c.argtypes=[ctypes.c_void_p,ctypes.c_void_p,ctypes.c_int,ctypes.c_int,ctypes.c_void_p]

#tod2map_everyone_c=mylib.tod2map_everyone
#tod2map_everyone_c.argtypes=[ctypes.c_void_p,ctypes.c_void_p,ctypes.c_int,ctypes.c_int,ctypes.c_void_p,ctypes.c_int,ctypes.c_void_p,ctypes.c_int]

tod2map_omp_c=mylib.tod2map_omp
tod2map_omp_c.argtypes=[ctypes.c_void_p,ctypes.c_void_p,ctypes.c_int,ctypes.c_int,ctypes.c_void_p,ctypes.c_int]

tod2map_cached_c=mylib.tod2map_cached
tod2map_cached_c.argtypes=[ctypes.c_void_p,ctypes.c_void_p,ctypes.c_int,ctypes.c_int,ctypes.c_void_p,ctypes.c_int]

map2tod_simple_c=mylib.map2tod_simple
map2tod_simple_c.argtypes=[ctypes.c_void_p,ctypes.c_void_p,ctypes.c_int,ctypes.c_int,ctypes.c_void_p,ctypes.c_int]

map2tod_omp_c=mylib.map2tod_omp
map2tod_omp_c.argtypes=[ctypes.c_void_p, ctypes.c_void_p, ctypes.c_int, ctypes.c_int, ctypes.c_void_p,ctypes.c_int]

map2tod_iqu_omp_c=mylib.map2tod_iqu_omp
map2tod_iqu_omp_c.argtypes=[ctypes.c_void_p, ctypes.c_void_p, ctypes.c_void_p, ctypes.c_int,ctypes.c_int,ctypes.c_void_p,ctypes.c_int]

map2tod_qu_omp_c=mylib.map2tod_qu_omp
map2tod_qu_omp_c.argtypes=[ctypes.c_void_p, ctypes.c_void_p, ctypes.c_void_p, ctypes.c_int,ctypes.c_int,ctypes.c_void_p,ctypes.c_int]

tod2map_iqu_simple_c=mylib.tod2map_iqu_simple
tod2map_iqu_simple_c.argtypes=[ctypes.c_void_p, ctypes.c_void_p, ctypes.c_void_p, ctypes.c_int,ctypes.c_int,ctypes.c_void_p]

tod2map_qu_simple_c=mylib.tod2map_qu_simple
tod2map_qu_simple_c.argtypes=[ctypes.c_void_p, ctypes.c_void_p, ctypes.c_void_p, ctypes.c_int,ctypes.c_int,ctypes.c_void_p]

tod2map_iqu_precon_simple_c=mylib.tod2map_iqu_precon_simple
tod2map_iqu_precon_simple_c.argtypes=[ctypes.c_void_p, ctypes.c_void_p, ctypes.c_void_p, ctypes.c_int,ctypes.c_int,ctypes.c_void_p]

tod2map_qu_precon_simple_c=mylib.tod2map_qu_precon_simple
tod2map_qu_precon_simple_c.argtypes=[ctypes.c_void_p, ctypes.c_void_p, ctypes.c_void_p, ctypes.c_int,ctypes.c_int,ctypes.c_void_p]

scan_map_c=mylib.scan_map
scan_map_c.argtypes=[ctypes.c_void_p,ctypes.c_int,ctypes.c_int,ctypes.c_int]

tod2cuts_c=mylib.tod2cuts
tod2cuts_c.argtypes=[ctypes.c_void_p,ctypes.c_void_p,ctypes.c_void_p,ctypes.c_int,ctypes.c_int]

cuts2tod_c=mylib.cuts2tod
cuts2tod_c.argtypes=[ctypes.c_void_p,ctypes.c_void_p,ctypes.c_void_p,ctypes.c_int,ctypes.c_int]

set_nthread_c=mylib.set_nthread
set_nthread_c.argtypes=[ctypes.c_int]

get_nthread_c=mylib.get_nthread
get_nthread_c.argtypes=[ctypes.c_void_p]

fill_isobeta_c=mylib.fill_isobeta
fill_isobeta_c.argtypes=[ctypes.c_void_p,ctypes.c_void_p,ctypes.c_void_p,ctypes.c_void_p,ctypes.c_int]

fill_isobeta_derivs_c=mylib.fill_isobeta_derivs
fill_isobeta_derivs_c.argtypes=[ctypes.c_void_p,ctypes.c_void_p,ctypes.c_void_p,ctypes.c_void_p,ctypes.c_void_p,ctypes.c_int]

fill_gauss_derivs_c=mylib.fill_gauss_derivs
fill_gauss_derivs_c.argtypes=[ctypes.c_void_p,ctypes.c_void_p,ctypes.c_void_p,ctypes.c_void_p,ctypes.c_void_p,ctypes.c_int]

fill_gauss_src_c=mylib.fill_gauss_src
fill_gauss_src_c.argtypes=[ctypes.c_void_p,ctypes.c_void_p,ctypes.c_void_p,ctypes.c_void_p,ctypes.c_int]

outer_c=mylib.outer_block
outer_c.argtypes=[ctypes.c_void_p,ctypes.c_void_p,ctypes.c_void_p,ctypes.c_void_p,ctypes.c_int,ctypes.c_int,ctypes.c_int]



def y2rj(freq=90):
    """conversion to multiply a y map by to get a Rayleigh-Jeans normalized map
    note that it doesn't have the T_cmb at the end, so the value for low frequencies
    is -2."""
    kb=1.38064852e-16
    h=6.62607004e-27
    T=2.725
    x=freq*1e9*h/kb/T
    
    ex=np.exp(x)
    f=x**2*ex/(ex-1)**2*( x*(ex+1)/(ex-1)-4)
    return f

def planck_g(freq=90):
    """conversion between T_CMB and T_RJ as a function of frequency."""
    kb=1.38064852e-16
    h=6.62607004e-27
    T=2.725
    x=freq*1e9*h/kb/T
    ex=np.exp(x)
    return x**2*ex/( (ex-1)**2)

def report_mpi():
    if have_mpi:
        print('myrank is ',myrank,' out of ',nproc)
    else:
        print('mpi not found')

def barrier():
    if have_mpi:
        comm.barrier()
    else:
        pass

def invsafe(mat,thresh=1e-14):
    u,s,v=np.linalg.svd(mat,0)
    ii=np.abs(s)<thresh*s.max()
    #print ii
    s_inv=1/s
    s_inv[ii]=0
    tmp=np.dot(np.diag(s_inv),u.transpose())
    return np.dot(v.transpose(),tmp)

def tod2map_simple(map,dat,ipix):
    ndet=dat.shape[0]
    ndata=dat.shape[1]
    if not(ipix.dtype=='int32'):
        print("Warning - ipix is not int32 in tod2map_simple.  this is likely to produce garbage results.")
    tod2map_simple_c(map.ctypes.data,dat.ctypes.data,ndet,ndata,ipix.ctypes.data)

def tod2map_everyone(map,dat,ipix,edges):
    assert(len(edges)==get_nthread()+1)
    tod2map_everyone_c(map.ctypes.data,dat.ctypes.data,dat.shape[0],dat.shape[1],ipix.ctypes.data,map.size,edges.ctypes.data,len(edges))

def tod2map_omp(map,dat,ipix,atomic=False):
    ndet=dat.shape[0]
    ndata=dat.shape[1]
    if not(ipix.dtype=='int32'):
        print("Warning - ipix is not int32 in tod2map_omp.  this is likely to produce garbage results.")
    if atomic:
        tod2map_atomic_c(map.ctypes.data,dat.ctypes.data,ndet,ndata,ipix.ctypes.data,map.size)
    else:
        tod2map_omp_c(map.ctypes.data,dat.ctypes.data,ndet,ndata,ipix.ctypes.data,map.size)

def tod2map_cached(map,dat,ipix):
    ndet=dat.shape[0]
    ndata=dat.shape[1]
    if not(ipix.dtype=='int32'):
        print("Warning - ipix is not int32 in tod2map_cached.  this is likely to produce garbage results.")
    tod2map_cached_c(map.ctypes.data,dat.ctypes.data,ndet,ndata,ipix.ctypes.data,map.shape[1])
    
def tod2polmap(map,dat,poltag,twogamma,ipix):
    ndet=dat.shape[0]
    ndata=dat.shape[1]
    fun=None
    if poltag=='QU':
        fun=tod2map_qu_simple_c
    if poltag=='IQU':
        fun=tod2map_iqu_simple_c
    if poltag=='QU_PRECON':
        fun=tod2map_qu_precon_simple_c
    if poltag=='IQU_PRECON':
        fun=tod2map_iqu_precon_simple_c
    if fun is None:
        print('unrecognized poltag ' + repr(poltag) + ' in tod2polmap.')
    #print('calling ' + repr(fun))
    fun(map.ctypes.data,dat.ctypes.data,twogamma.ctypes.data,ndet,ndata,ipix.ctypes.data)

def map2tod(dat,map,ipix,do_add=False,do_omp=True):
    ndet=dat.shape[0]
    ndata=dat.shape[1]
    if do_omp:
        map2tod_omp_c(dat.ctypes.data, map.ctypes.data, ndet, ndata, ipix.ctypes.data, do_add)
    else:
        map2tod_simple_c(dat.ctypes.data,map.ctypes.data,ndet,ndata,ipix.ctypes.data,do_add)
    
def polmap2tod(dat,map,poltag,twogamma,ipix,do_add=False,do_omp=True):
    ndet=dat.shape[0]
    ndata=dat.shape[1]
    fun=None
    if poltag=='QU':
        fun=map2tod_qu_omp_c
    if poltag=='IQU':
        fun=map2tod_iqu_omp_c
    if poltag=='QU_PRECON':
        fun=map2tod_qu_precon_omp_c
    if poltag=='IQU_PRECON':
        fun=map2tod_iqu_precon_omp_c
    if fun is None:
        print('unknown poltag ' + repr(poltag) + ' in polmap2tod.')
        return
    #print('calling ' + repr(fun))
    fun(dat.ctypes.data,map.ctypes.data,twogamma.ctypes.data,ndet,ndata,ipix.ctypes.data,do_add)

@jit(nopython=True)
def map2todbowl(vecs, params):
    """
    Converts parameters to tods for the tsBowl class.

    Parameters
    ----------
    vecs: np.array(order, ndata, ndet)
        pseudo-Vandermonde matrix
    params: np.array(order, ndet)
        corresponding weights for pseudo-Vandermonde matrix
    """
    
    #Return tod should have shape ndet x ndata
    to_return = np.zeros((vecs.shape[0], vecs.shape[-2]))
    for i in range(vecs.shape[0]):
        to_return[i] = np.dot(vecs[i,...], params[i,...])
    
    return to_return       

@jit(nopython=True)
def tod2mapbowl(vecs, mat):
    """
    transpose of map2tod for bowling 
 
    Parameters
    ----------
    vecs: np.array(ndet, ndata, order)
        pseudo-Vandermonde matrix
    mat: np.array(ndet, ndata)
        tod data 
    """
     
    #Return tod should have shape ndet x ndata
    to_return = np.zeros((vecs.shape[0], vecs.shape[-1]))
    for i in range(vecs.shape[0]):
         to_return[i] = np.dot(vecs[i,...].T, mat[i,...])
  
    return to_return   

def read_fits_map(fname,hdu=0,do_trans=True):
    f=fits.open(fname)
    raw=f[hdu].data
    tmp=raw.copy()
    f.close()
    if do_trans:
        tmp=(tmp.T).copy()
    return tmp
def write_fits_map_wheader(map,fname,header,do_trans=True):
    if do_trans:
        map=(map.T).copy()
    hdu=fits.PrimaryHDU(map,header=header)
    try:
        hdu.writeto(fname,overwrite=True)
    except:
        hdu.writeto(fname,clobber=True)
def get_ft_vec(n):
    x=np.arange(n)
    x[x>n/2]=x[x>n/2]-n
    return x


def set_nthread(nthread):
    set_nthread_c(nthread)

def get_nthread():
    nthread=np.zeros([1,1],dtype='int32')
    get_nthread_c(nthread.ctypes.data)
    return nthread[0,0]


def segs_from_vec(vec,pad=True):
    """ segs_from_vec(vec,pad=True)
    return the starting/stopping points of regions marked False in vec.  For use in e.g. generating
    cuts from a vector/array.  If pad is False, assume vector is already True-padded"""
    #insert input vector into a True-padded vector do make reasoning about starting/stopping points
    #of False regions easier.
    if pad:
        vv=np.ones(len(vec)+2,dtype='bool')
        vv[1:-1]=vec
    else:
        if vec.dtype=='bool':
            vv=vec
        else:
            vv=np.ones(len(vec),dtype='bool')
            vv[:]=vec
    if vv.min()==True:
        nseg=0
        istart=[]
        istop=[]
    else:
        inds=np.where(np.diff(vv))[0]
        assert(len(inds)%2==0)
        nseg=len(inds)//2
        istart=[]
        istop=[]
        for i in range(nseg):
            istart.append(inds[2*i])
            istop.append(inds[2*i+1])
    return nseg,istart,istop

def cut_blacklist(tod_names,blacklist):
    mydict={}
    for nm in tod_names:
        tt=nm.split('/')[-1]
        mydict[tt]=nm
    ncut=0
    for nm in blacklist:
        tt=nm.split('/')[-1]
        #if mydict.has_key(tt):
        if tt in mydict:
            ncut=ncut+1
            del(mydict[tt])
    if ncut>0:
        print('deleted ',ncut,' bad files.')
        mynames=mydict.values()
        mynames.sort()
        return mynames
    else:
        return tod_names 


def find_spikes(dat,inner=1,outer=10,rad=0.25,thresh=8,pad=2):
    #find spikes in a block of timestreams
    n=dat.shape[1];
    ndet=dat.shape[0]
    x=np.arange(n);
    filt1=np.exp(-0.5*x**2/inner**2)
    filt1=filt1+np.exp(-0.5*(x-n)**2/inner**2);
    filt1=filt1/filt1.sum()

    filt2=np.exp(-0.5*x**2/outer**2)
    filt2=filt2+np.exp(-0.5*(x-n)**2/outer**2);
    filt2=filt2/filt2.sum()
    
    filt=filt1-filt2 #make a filter that is the difference of two Gaussians, one narrow, one wide
    filtft=np.fft.rfft(filt)
    datft=np.fft.rfft(dat,axis=1)
    datfilt=np.fft.irfft(filtft*datft,axis=1,n=n)
    jumps=[None]*ndet
    mystd=np.median(np.abs(datfilt),axis=1)
    for i in range(ndet):
        while np.max(np.abs(datfilt[i,:]))>thresh*mystd[i]:
            ind=np.argmax(np.abs(datfilt[i,:]))
            if jumps[i] is None:
                jumps[i]=[ind]
            else:
                jumps[i].append(ind)
            datfilt[i,ind]=0
    return jumps,datfilt
    return mystd
def make_rings_wSlope(edges,cent,vals,map,pixsize=2.0,fwhm=10.0,amps=None,aa=1.0,bb=1.0,rot=0.0):
    xvec=np.arange(map.nx)
    yvec=np.arange(map.ny)
    xvec[map.nx//2:]=xvec[map.nx//2:]-map.nx
    yvec[map.ny//2:]=yvec[map.ny//2:]-map.ny

    xmat=np.repeat([xvec],map.ny,axis=0).transpose()
    ymat=np.repeat([yvec],map.nx,axis=0)

    rmat=np.sqrt(xmat**2+ymat**2)*pixsize
    if isinstance(fwhm,int)|isinstance(fwhm,float):
        sig=fwhm/np.sqrt(8*np.log(2.))
        src_map=np.exp(-0.5*rmat**2./sig**2)
        src_map=src_map/src_map.sum()
    else:
        sig=fwhm[0]/np.sqrt(8*np.log(2))
        src_map=np.exp(-0.5*rmat**2/sig**2)*amps[0]
        for i in range(1,len(fwhm)):
            sig=fwhm[i]/np.sqrt(8*np.log(2))
            src_map=src_map+np.exp(-0.5*rmat**2/sig**2)*amps[i]

        src_map=src_map/src_map.sum()
        beam_area=pixsize**2/src_map.max()
        beam_area=beam_area/3600**2/(360**2/np.pi)
        print('beam_area is ',beam_area*1e9,' nsr')
    nring=len(edges)-1
    rings=np.zeros([nring,map.nx,map.ny])
    mypix=map.wcs.wcs_world2pix(cent[0],cent[1],1)
    print('mypix is ',mypix)

    xvec=np.arange(map.nx)
    yvec=np.arange(map.ny)
    xmat=np.repeat([xvec],map.ny,axis=0).transpose()
    ymat=np.repeat([yvec],map.nx,axis=0)

    srcft=np.fft.fft2(src_map)
    xtr  = (xmat-mypix[0])*np.cos(rot) + (ymat-mypix[1])*np.sin(rot) # Rotate and translate x coords
    ytr  = (ymat-mypix[1])*np.cos(rot) - (xmat-mypix[0])*np.sin(rot) # Rotate and translate y coords
    rmat = np.sqrt( (xtr/aa)**2 + (ytr/bb)**2 ) * pixsize            # Elliptically scale x,y
    myvals = vals[:nring]*1.0   # Get just the values that correspond to rings
    myvals -= np.max(myvals) # Set it such that the maximum value approaches 0
    pk2pk = np.max(myvals) - np.min(myvals)
    myvals -= pk2pk/50.0       # Let's assume we're down about a factor of 50 at the outskirts.

    for i in range(nring):
        #rings[i,(rmat>=edges[i])&(rmat<edges[i+1]=1.0
        if i == nring-1:
            slope=0.0
        else:
            slope = (myvals[i]-myvals[i+1])/(edges[i+1]-edges[i]) # expect positve slope; want negative one.
        rgtinedge = (rmat>=edges[i])
        rfromin   = (rmat-edges[i])
        initline  = rfromin[rgtinedge]*slope
        if vals[i] != 0:
            rings[i,rgtinedge] = (myvals[i] - initline)/myvals[i]  # Should be normalized to 1 now.
        else:
            rings[i,rgtinedge] = 1.0
        rgtoutedge = (rmat>=edges[i+1])
        rings[i,rgtoutedge]=0.0
        myannul = [ c1 and not(c2) for c1,c2 in zip(rgtinedge.ravel(),rgtoutedge.ravel())]
        rannul  = rmat.ravel()[myannul]
        rmin    = (rmat == np.min(rannul))
        rmout   = (rmat == np.max(rannul))
        rings[i,:,:]=np.real(np.fft.ifft2(np.fft.fft2(rings[i,:,:])*srcft))
    return rings

def make_rings(edges,cent,map,pixsize=2.0,fwhm=10.0,amps=None,iswcs=True):
    xvec=np.arange(map.nx)
    yvec=np.arange(map.ny)
    ix=int(map.nx/2)
    iy=int(map.ny/2)
    xvec[ix:]=xvec[ix:]-map.nx
    yvec[iy:]=yvec[iy:]-map.ny
    #xvec[map.nx/2:]=xvec[map.nx/2:]-map.nx
    #yvec[map.ny/2:]=yvec[map.ny/2:]-map.ny

    xmat=np.repeat([xvec],map.ny,axis=0).transpose()
    ymat=np.repeat([yvec],map.nx,axis=0)

    rmat=np.sqrt(xmat**2+ymat**2)*pixsize
    if isinstance(fwhm,int)|isinstance(fwhm,float):
        sig=fwhm/np.sqrt(8*np.log(2))
        src_map=np.exp(-0.5*rmat**2/sig**2)
        src_map=src_map/src_map.sum()
    else:
        sig=fwhm[0]/np.sqrt(8*np.log(2))
        src_map=np.exp(-0.5*rmat**2/sig**2)*amps[0]
        for i in range(1,len(fwhm)):
            sig=fwhm[i]/np.sqrt(8*np.log(2))
            src_map=src_map+np.exp(-0.5*rmat**2/sig**2)*amps[i]

        src_map=src_map/src_map.sum()
        beam_area=pixsize**2/src_map.max()
        beam_area=beam_area/3600**2/(360**2/np.pi)
        print('beam_area is ',beam_area*1e9,' nsr')
    nring=len(edges)-1
    rings=np.zeros([nring,map.nx,map.ny])
    if iswcs:
        mypix=map.wcs.wcs_world2pix(cent[0],cent[1],1)
    else:
        mypix=cent

    print('mypix is ',mypix)

    xvec=np.arange(map.nx)
    yvec=np.arange(map.ny)
    xmat=np.repeat([xvec],map.ny,axis=0).transpose()
    ymat=np.repeat([yvec],map.nx,axis=0)


    srcft=np.fft.fft2(src_map)
    rmat=np.sqrt( (xmat-mypix[0])**2+(ymat-mypix[1])**2)*pixsize
    for i in range(nring):
        #rings[i,(rmat>=edges[i])&(rmat<edges[i+1]=1.0
        rings[i,(rmat>=edges[i])]=1.0
        rings[i,(rmat>=edges[i+1])]=0.0
        rings[i,:,:]=np.real(np.fft.ifft2(np.fft.fft2(rings[i,:,:])*srcft))
    return rings
        


def find_jumps(dat,width=10,pad=2,thresh=10,rat=0.5):
    #find jumps in a block of timestreams, preferably with the common mode removed
    #width is width in pixels to average over when looking for a jump
    #pad is the length in units of width to mask at beginning/end of timestream
    #thresh is threshold in units of filtered data median absolute deviation to qualify as a jump
    #rat is the ratio of largest neighboring opposite-sign jump to the found jump.  If
    #  there is an opposite-sign jump nearby, the jump finder has probably just picked up a spike.
    n=dat.shape[1]
    ndet=dat.shape[0]

    #make a filter template that is a gaussian with sigma with, sign-flipped in the center
    #so, positive half-gaussian starting from zero, and negative half-gaussian at the end
    x=np.arange(n)
    myfilt=np.exp(-0.5*x**2/width**2)
    myfilt=myfilt-np.exp( (-0.5*(x-n)**2/width**2))
    fac=np.abs(myfilt).sum()/2.0
    myfilt=myfilt/fac

    dat_filt=np.fft.rfft(dat,axis=1)

    myfilt_ft=np.fft.rfft(myfilt)
    dat_filt=dat_filt*np.repeat([myfilt_ft],ndet,axis=0)
    dat_filt=np.fft.irfft(dat_filt,axis=1,n=n)
    dat_filt_org=dat_filt.copy()

    print(dat_filt.shape)
    dat_filt[:,0:pad*width]=0
    dat_filt[:,-pad*width:]=0
    det_thresh=thresh*np.median(np.abs(dat_filt),axis=1)
    dat_dejump=dat.copy()
    jumps=[None]*ndet
    print('have filtered data, now searching for jumps')
    for i in range(ndet):
        while np.max(np.abs(dat_filt[i,:]))>det_thresh[i]:            
            ind=np.argmax(np.abs(dat_filt[i,:]))+1 #+1 seems to be the right index to use
            imin=ind-width
            if imin<0:
                imin=0
            imax=ind+width
            if imax>n:
                imax=n
            val=dat_filt[i,ind]
            if val>0:
                val2=np.min(dat_filt[i,imin:imax])
            else:
                val2=np.max(dat_filt[i,imin:imax])
            
            
            print('found jump on detector ',i,' at sample ',ind)
            if np.abs(val2/val)>rat:
                print('I think this is a spike due to ratio ',np.abs(val2/val))
            else:
                if jumps[i] is None:
                    jumps[i]=[ind]
                else:
                    jumps[i].append(ind)
            #independent of if we think it is a spike or a jump, zap that stretch of the data
            dat_dejump[i,ind:]=dat_dejump[i,ind:]+dat_filt[i,ind]
            dat_filt[i,ind-pad*width:ind+pad*width]=0
        if not(jumps[i] is None):
            jumps[i]=np.sort(jumps[i])
    #return dat_dejump,jumps,dat_filt_org
    return jumps

def fit_jumps_from_cm(dat,jumps,cm,cm_order=1,poly_order=1):
    jump_vals=jumps[:]
    ndet=len(jumps)
    n=dat.shape[1]
    x=np.linspace(-1,1,n)
    m1=np.polynomial.legendre.legvander(x,poly_order)
    m2=np.polynomial.legendre.legvander(x,cm_order-1)
    for i in range(cm_order):
        m2[:,i]=m2[:,i]*cm
    mat=np.append(m1,m2,axis=1)
    npp=mat.shape[1]

    dat_dejump=dat.copy()
    for i in range(ndet):
        if not(jumps[i] is None):
            njump=len(jumps[i])
            segs=np.append(jumps[i],n)
            print('working on detector ',i,' who has ', len(jumps[i]),' jumps with segments ',segs)
            mm=np.zeros([n,npp+njump])
            mm[:,:npp]=mat
            for j in range(njump):
                mm[segs[j]:segs[j+1],j+npp]=1.0
            lhs=np.dot(mm.transpose(),mm)
            #print lhs
            rhs=np.dot(mm.transpose(),dat[i,:].transpose())
            lhs_inv=np.linalg.inv(lhs)
            fitp=np.dot(lhs_inv,rhs)
            jump_vals[i]=fitp[npp:]
            jump_pred=np.dot(mm[:,npp:],fitp[npp:])
            dat_dejump[i,:]=dat_dejump[i,:]-jump_pred


    return dat_dejump
            

    #for i in range(ndet):
def gapfill_eig(dat,cuts,tod=None,thresh=5.0, niter_eig=3, niter_inner=3, insert_cuts=False):
    ndat=dat.shape[1]
    cuts_empty=cuts.copy() #use this to clear out cut samples
    cuts_empty.clear() 
    cuts_cur=cuts.copy()
    cuts_cur.clear()
    for eig_ctr in range(niter_eig):
        tmp=dat.copy()
        cuts_cur.map2tod(tod,tmp,do_add=False)
        mycov=np.dot(tmp,tmp.T)
        ee,vv=np.linalg.eig(mycov)
        mask=ee>thresh*thresh*np.median(ee)
        neig=np.sum(mask)
        print('working with ' + repr(neig) + ' eigenvectors.')
        ee=ee[mask]
        vv=vv[:,mask]
        uu=np.dot(vv.T,tmp)
        lhs=np.dot(uu,uu.T)
        lhs_inv=np.linalg.inv(lhs)
        for iter_ctr in range(niter_inner):
            #in this inner loop, we fit the data 
            rhs=np.dot(tmp,uu.T)
            fitp=np.dot(lhs_inv,rhs.T)
            pred=np.dot(fitp.T,uu)
            cuts_cur.tod2map(tod,pred,do_add=False)
            cuts_cur.map2tod(tod,tmp,do_add=False)
    if insert_cuts:
        cuts_cur.map2tod(dat)
    return cuts_cur
        

def __gapfill_eig_poly(dat,cuts,tod=None,npoly=2, thresh=5.0, niter_eig=3, niter_inner=3):
    assert(1==0) #this code is not yet working.  regular gapfill_eig should work since the polys could
                 #be described by SVD, so SVD modes should look like polys iff they would have been important
    ndat=dat.shape[1]
    if npoly>0:
        xvec=np.linspace(-1,1,ndat)
        polymat=np.polynomial.legendre.legvander(x,npoly-1)
    old_coeffs=None
    cuts_cur=cuts.copy()    
    cuts_cur.clear()
    cuts_empty.cuts.copy()
    cuts_empty.clear()
    for eig_ctr in range(niter_eig):
        tmp=dat.copy()
        cuts_cur.map2tod(tod,tmp,do_add=False) #insert current best-guess solution for the cuts
        if npoly>1:  #if we're fitting polynomials as well as eigenmodes, subtract them off before re-estimating the covariance
            if not(old_coeffs is None):
                tmp=tmp-np.dot(polymat,old_coeffs[neig:,:]).T
        mycov=np.dot(tmp,tmp.T)
        mycov=0.5*(mycov+mycov.T)
        ee,vv=np.linalg.eig(mycov)
        mode_map=ee>thresh*thresh*np.median(ee)
        neig=mode_map.sum()
        mat=np.zeros([ndat,neig+npoly])
        eigs=vv[:,mode_map]
        ts_vecs=np.dot(eigs.T,tmp)
        mat[:,:neig]=ts_vecs.T
        if npoly>0:
            mat[:,neig:]=polymat
        lhs=np.dot(mat.T,mat)
        lhs_inv=np.linalg.inv(lhs)
        #now that we have the vectors we expect to describe our data, do a few rounds
        #of fitting amplitudes to timestream models, subtract that off, assign cuts to zero,
        #and restore the model.  
        tmp=dat.copy()
        for inner_ctr in range(niter_inner):
            cuts_cur.map2tod(tod,tmp)
            rhs=np.dot(tmp,mat)
            fitp=np.dot(lhs_inv,rhs.T)
            pred=np.dot(mat,fitp).T
            

def get_type(nbyte):
    if nbyte==8:
        return np.dtype('float64')
    if nbyte==4:
        return np.dtype('float32')
    if nbyte==-4:
        return np.dtype('int32')
    if nbyte==-8:
        return np.dtype('int64')
    if nbyte==1:
        return np.dtype('str')
    print('Unsupported nbyte ' + repr(nbyte) + ' in get_type')
    return None

def read_octave_struct(fname):
    f=open(fname)
    nkey=np.fromfile(f,'int32',1)[0]
    #print 'nkey is ' + repr(nkey)
    dat={}
    for i in range(nkey):
        key=f.readline().strip()
        #print 'key is ' + key
        ndim=np.fromfile(f,'int32',1)[0]
        dims=np.fromfile(f,'int32',ndim)
        dims=np.flipud(dims)
        #print 'Dimensions of ' + key + ' are ' + repr(dims)
        nbyte=np.fromfile(f,'int32',1)[0]
        #print 'nbyte is ' + repr(nbyte)
        dtype=get_type(nbyte)
        tmp=np.fromfile(f,dtype,dims.prod())
        dat[key]=np.reshape(tmp,dims)
    f.close()
    return dat



def nsphere_vol(npp):
    iseven=(npp%2)==0
    if iseven:
        nn=npp/2
        vol=(np.pi**nn)/np.prod(np.arange(1,nn+1))
    else:
        nn=(npp-1)/2
        vol=2**(nn+1)*np.pi**nn/np.prod(np.arange(1,npp+1,2))
    return vol


def _prime_loop(ln,lp,icur,lcur,vals):
    facs=np.arange(lcur,ln+1e-3,lp[0])
    if len(lp)==1:
        nfac=len(facs)
        if (nfac>0):
            vals[icur:(icur+nfac)]=facs
            icur=icur+nfac
            #print 2**vals[:icur]
        else:
            print('bad facs came from ' + repr([2**lcur,2**ln,2**lp[0]]))
        #print icur
        return icur
    else:
        facs=np.arange(lcur,ln,lp[0])
        for fac in facs:
            icur=_prime_loop(ln,lp[1:],icur,fac,vals)
        return icur
    print('I don''t think I should have gotten here.')
    return icur
                             
        

def find_good_fft_lens(n,primes=[2,3,5,7]):
    lmax=np.log(n+0.5)
    npr=len(primes)
    vol=nsphere_vol(npr)

    r=np.log2(n+0.5)
    lp=np.log2(primes)
    int_max=(vol/2**npr)*np.prod(r/lp)+30 #add a bit just to make sure we don't act up for small n
    #print 'int max is ',int max
    int_max=int(int_max)

    #vals=np.zeros(int_max,dtype='int')
    vals=np.zeros(int_max)
    icur=0
    icur=_prime_loop(r,lp,icur,0.0,vals)
    assert(icur<=int_max)
    myvals=np.asarray(np.round(2**vals[:icur]),dtype='int')
    myvals=np.sort(myvals)
    return myvals
    
    

def _linfit_2mat(dat,mat1,mat2):
    np1=mat1.shape[1]
    np2=mat2.shape[1]
    mm=np.append(mat1,mat2,axis=1)
    lhs=np.dot(mm.transpose(),mm)
    rhs=np.dot(mm.transpose(),dat)
    lhs_inv=np.linalg.inv(lhs)
    fitp=np.dot(lhs_inv,rhs)
    fitp1=fitp[0:np1].copy()
    fitp2=fitp[np1:].copy()
    assert(len(fitp2)==np2)
    return fitp1,fitp2

def fit_mat_vecs_poly_nonoise(dat,mat,order,cm_order=None):
    if cm_order is None:
        cm_order=order
    n=dat.shape[1]
    x=np.linspace(-1,1,n)
    polys=np.polynomial.legendre.legvander(x,order).transpose()
    cm_polys=np.polynomial.legendre.legvander(x,cm_order).transpose()
    v1=np.sum(dat,axis=0)
    v2=np.sum(dat*mat,axis=0)
    rhs1=np.dot(cm_polys,v1)
    rhs2=np.dot(polys,v2)
    ndet=dat.shape[0]
    A1=cm_polys*ndet
    vv=np.sum(mat,axis=0)
    A2=polys*np.repeat([vv],order+1,axis=0)
    A=np.append(A1,A2,axis=0)
    rhs=np.append(rhs1,rhs2)
    lhs=np.dot(A,A.transpose())
    fitp=np.dot(np.linalg.inv(lhs),rhs)
    cm_fitp=fitp[:cm_order+1]
    mat_fitp=fitp[cm_order+1:]
    assert(len(mat_fitp)==(order+1))
    cm_pred=np.dot(cm_fitp,cm_polys)
    tmp=np.dot(mat_fitp,polys)
    mat_pred=np.repeat([tmp],ndet,axis=0)*mat
    pred=cm_pred+mat_pred
    return pred,cm_fitp,mat_fitp,polys



def smooth_spectra(spec,fwhm):
    nspec=spec.shape[0]
    n=spec.shape[1]

    x=np.arange(n)
    sig=fwhm/np.sqrt(8*np.log(2))
    to_conv=np.exp(-0.5*(x/sig)**2)
    tot=to_conv[0]+to_conv[-1]+2*to_conv[1:-1].sum() #r2r normalization
    to_conv=to_conv/tot
    to_conv_ft=mkfftw.fft_r2r(to_conv)
    xtrans=mkfftw.fft_r2r(spec)
    for i in range(nspec):
        xtrans[i,:]=xtrans[i,:]*to_conv_ft
    #return mkfftw.fft_r2r(xtrans)/(2*(xtrans.shape[1]-1)),to_conv
    return xtrans,to_conv_ft
def smooth_many_vecs(vecs,fwhm=20):
    n=vecs.shape[1]
    nvec=vecs.shape[0]
    x=np.arange(n)
    sig=fwhm/np.sqrt(8*np.log(2))
    to_conv=np.exp(-0.5*(x/sig)**2)
    tot=to_conv[0]+to_conv[-1]+2*to_conv[1:-1].sum() #r2r normalization
    to_conv=to_conv/tot
    to_conv_ft=mkfftw.fft_r2r(to_conv)
    xtrans=mkfftw.fft_r2r(vecs)
    for i in range(nvec):
        xtrans[i,:]=xtrans[i,:]*to_conv_ft
    back=mkfftw.fft_r2r(xtrans)
    return back/(2*(n-1))
def smooth_vec(vec,fwhm=20):
    n=vec.size
    x=np.arange(n)
    sig=fwhm/np.sqrt(8*np.log(2))
    to_conv=np.exp(-0.5*(x/sig)**2)
    tot=to_conv[0]+to_conv[-1]+2*to_conv[1:-1].sum() #r2r normalization
    to_conv=to_conv/tot
    to_conv_ft=mkfftw.fft_r2r(to_conv)
    xtrans=mkfftw.fft_r2r(vec)
    back=mkfftw.fft_r2r(xtrans*to_conv_ft)
    return back/2.0/(n-1)


def fit_cm_plus_poly(dat,ord=2,cm_ord=1,niter=2,medsub=False,full_out=False):
    n=dat.shape[1]
    ndet=dat.shape[0]
    if medsub:
        med=np.median(dat,axis=1)        
        dat=dat-np.repeat([med],n,axis=0).transpose()
        
        

    xx=np.arange(n)+0.0
    xx=xx-xx.mean()
    xx=xx/xx.max()

    pmat=np.polynomial.legendre.legvander(xx,ord)
    cm_pmat=np.polynomial.legendre.legvander(xx,cm_ord-1)
    calfacs=np.ones(ndet)*1.0
    dd=dat.copy()
    for i in range(1,niter):
        for j in range(ndet):
            dd[j,:]/=calfacs[j]
            
        cm=np.median(dd,axis=0)
        cm_mat=np.zeros(cm_pmat.shape)
        for i in range(cm_mat.shape[1]):
            cm_mat[:,i]=cm_pmat[:,i]*cm
        fitp_p,fitp_cm=_linfit_2mat(dat.transpose(),pmat,cm_mat)
        pred1=np.dot(pmat,fitp_p).transpose()
        pred2=np.dot(cm_mat,fitp_cm).transpose()
        pred=pred1+pred2
        dd=dat-pred1
        
    if full_out:
        return dd,pred2,cm #if requested, return the modelled CM as well
    return dd

def run_pcg(b,x0,tods,precon=None,maxiter=25,outroot='map',save_iters=[-1],save_ind=0,save_tail='.fits',plot_iters=[],plot_info=None,plot_ind=0):
    """
    Function which runs preconditioned conjugate gradient on a bundle of tods to generate a map.
    PCG itteratively approximates the solution to the linear equation Ax = b for A a matrix, x
    and b vectors. In the map making equation,  A = P'N"P and b = P'N"d for d the vector of TODs,
    N the noise matrix,  P the tod to map pointing matrix, i.e. a matrix that specifies which 
    pixel in the map was observed by each TOD data point. Futher x is the map. 
    Arguments:
        b: The rhs of the equation. In our case this is P'N''d. The tod class has a built in 
        method for computing this. 

        x0: The initial guess. Generally set to for the first itteration and then to the output
        of the previous itteration.
        
        tods: the input tods we want to make into maps. Note the noise has already been estimated        and is within the tod object. 

        precon: The preconditioner. A matrix applied to A to ensure faster convergence. 1/hitsmap
        is a frequent selection.

        maxiter: Maximum number of iterations to perform. 
 
        outroot: location at which to save the output map

        save_iters: The iterations at which to save the result map. Default is to save only the 
        last

        save_ind:

        save_tail: Extention for saving the output maps

        plot_iters: Which iterations to plot

        plot_info: 

        plot_ind: 

    Outputs:
        x: best guess for x after the conversion criteria has been reached (either max iter or
        Ax = b close enough to 0
    """
    t1=time.time()
    Ax=tods.dot(x0)
    
    try:
        #compute the remainder r_0
        r=b.copy()
        r.axpy(Ax,-1)
    except:
        r=b-Ax
    if not(precon is None):
        #print('applying precon')
        # z_0 = M*r_0
        z=precon*r
        key = tods.tods[0].info['fname']
    
    else:
        z=r.copy()

    #Initial p_0 = z_0 = M*r_0
    p=z.copy()
    k=0.0

    #compute z*r, which is used for computing alpha
    zr=r.dot(z)
    #make a copy of our initial guess
    x=x0.copy()
    t2=time.time()
    nsamp=tods.get_nsamp()
    tloop=time.time()
    for iter in range(maxiter):
        if myrank==0:
            if iter>0:
                print(iter,zr,alpha,t2-t1,t3-t2,t3-t1,nsamp/(t2-t1)/1e6)
            else:
                print(iter,zr,t2-t1)
        t1=time.time()
        #Compute pAp
        Ap=tods.dot(p)
        t2=time.time()
        pAp=p.dot(Ap)
        #Compute alpha_k
        alpha=zr/pAp
        #print('alpha,pAp, and zr  are ' + repr(alpha) + '  ' + repr(pAp) + '  ' + repr(zr))
        try:
            #Update guess using alpha
            x_new=x.copy()
            x_new.axpy(p,alpha)
        except:
            x_new=x+p*alpha

        try:
            #Write down next remainder r_k+1
            r_new=r.copy()
            r_new.axpy(Ap,-alpha)
        except:
            r_new=r-Ap*alpha
        if not(precon is None):
            #print('applying precon')
            z_new=precon*r_new
        else:
            z_new=r_new.copy()
        #compute new z_k+1
        zr_new=r_new.dot(z_new)
        #compute beta_k, which is used to compute p_k+1
        beta=zr_new/zr
        try:
            #compute new p_k+1
            p_new=z_new.copy()
            p_new.axpy(p,beta)
        except:
            p_new=z_new+p*beta
        #Update values
        p=p_new
        z=z_new
        r=r_new
        zr=zr_new
        x=x_new
        t3=time.time()
        if iter in save_iters:
            if myrank==0:
                x.maps[save_ind].write(outroot+'_'+repr(iter)+save_tail)
        if iter in plot_iters:
            print('plotting on iteration ',iter)
            x.maps[plot_ind].plot(plot_info)

    tave=(time.time()-tloop)/maxiter
    print('average time per iteration was ',tave,' with effective throughput ',nsamp/tave/1e6,' Msamp/s')
    if iter in plot_iters:
        print('plotting on iteration ',iter)
        x.maps[plot_ind].plot(plot_info)
    else:
        print('skipping plotting on iter ',iter)
    return x

def run_pcg_wprior(b,x0,tods,prior=None,precon=None,maxiter=25,outroot='map',save_iters=[-1],save_ind=0,save_tail='.fits'):
    #least squares equations in the presence of a prior - chi^2 = (d-Am)^T N^-1 (d-Am) + (p-m)^T Q^-1 (p-m)
    #where p is the prior target for parameters, and Q is the variance.  The ensuing equations are
    #(A^T N-1 A + Q^-1)m = A^T N^-1 d + Q^-1 p.  For non-zero p, it is assumed you have done this already and that 
    #b=A^T N^-1 d + Q^-1 p
    #to have a prior then, whenever we call Ax, just a Q^-1 x to Ax.
    t1=time.time()
    Ax=tods.dot(x0)    
    if not(prior is None):
        #print('applying prior')
        prior.apply_prior(x0,Ax) 
    try:
        r=b.copy()
        r.axpy(Ax,-1)
    except:
        r=b-Ax
    if not(precon is None):
        z=precon*r
    else:
        z=r.copy()
    p=z.copy()
    k=0.0

    zr=r.dot(z)
    x=x0.copy()
    t2=time.time()
    for iter in range(maxiter):
        if myrank==0:
            if iter>0:
                print(iter,zr,alpha,t2-t1,t3-t2,t3-t1)
            else:
                print(iter,zr,t2-t1)
            sys.stdout.flush()
        t1=time.time()
        Ap=tods.dot(p)
        if not(prior is None):
            #print('applying prior')
            prior.apply_prior(p,Ap)
        t2=time.time()
        pAp=p.dot(Ap)
        alpha=zr/pAp
        try:
            x_new=x.copy()
            x_new.axpy(p,alpha)
        except:
            x_new=x+p*alpha

        try:
            r_new=r.copy()
            r_new.axpy(Ap,-alpha)
        except:
            r_new=r-Ap*alpha
        if not(precon is None):
            z_new=precon*r_new
        else:
            z_new=r_new.copy()
        zr_new=r_new.dot(z_new)
        beta=zr_new/zr
        try:
            p_new=z_new.copy()
            p_new.axpy(p,beta)
        except:
            p_new=z_new+p*beta
        
        p=p_new
        z=z_new
        r=r_new
        zr=zr_new
        x=x_new
        t3=time.time()
        if iter in save_iters:
            if myrank==0:
                x.maps[save_ind].write(outroot+'_'+repr(iter)+save_tail)

    return x

def apply_noise(tod,dat=None):
    if dat is None:
        #dat=tod['dat_calib']
        dat=tod.get_data().copy()
    dat_rot=np.dot(tod['v'],dat)
    datft=mkfftw.fft_r2r(dat_rot)
    nn=datft.shape[1]
    datft=datft*tod['mywt'][:,0:nn]
    dat_rot=mkfftw.fft_r2r(datft)
    dat=np.dot(tod['v'].transpose(),dat_rot)
    #for fft_r2r, the first/last samples get counted for half of the interior ones, so 
    #divide them by 2 in the post-filtering.  Makes symmetry much happier...
    #print 'hello'
    dat[:,0]=dat[:,0]*0.5
    dat[:,-1]=dat[:,-1]*0.5

    return dat



def get_grad_mask_2d(map,todvec=None,thresh=4.0,noisemap=None,hitsmap=None):
    """make a mask that has an estimate of the gradient within a pixel.  Look at the 
    rough expected noise to get an idea of which gradients are substantially larger than
    the map noise."""
    if  noisemap is None:
        noisemap=make_hits(todvec,map,do_weights=True)
        noisemap.invert()
        noisemap.map=np.sqrt(noisemap.map)
    if hitsmap is None:
        hitsmap=make_hits(todvec,map,do_weights=False)
    mygrad=(map.map-np.roll(map.map,1,axis=0))**2
    mygrad=mygrad+(map.map-np.roll(map.map,-1,axis=0))**2
    mygrad=mygrad+(map.map-np.roll(map.map,-1,axis=1))**2
    mygrad=mygrad+(map.map-np.roll(map.map,1,axis=1))**2
    mygrad=np.sqrt(0.25*mygrad)



    #find the typical timestream noise in a pixel, which should be the noise map times sqrt(hits)
    hitsmask=hitsmap.map>0
    tmp=noisemap.map.copy()
    tmp[hitsmask]=tmp[hitsmask]*np.sqrt(hitsmap.map[hitsmask])
    #return mygrad,tmp
    mask=(mygrad>(thresh*tmp))
    frac=1.0*np.sum(mask)/mask.size
    print("Cutting " + repr(frac*100) + "% of map pixels in get_grad_mask_2d.")
    mygrad[np.logical_not(mask)]=0
    #return mygrad,tmp,noisemap
    return mygrad

class null_precon:
    def __init__(self):
        self.isnull=True
    def __add__(self,val):
        return val
    def __mul__(self,val):
        return val

def scaled_airmass_from_el(mat):
    airmass=1/np.cos(mat)
    airmass=airmass-airmass.mean()
    #airmass=airmass/np.std(airmass)
    return airmass

class tsGeneric:
    """
    Generic timestream model class. Used as a parent for other timestream/map classes. Defines multiple common methods
    """

    def __init__(self,tod=None):
        #Set file name if tod specified
        self.fname=tod.info['fname']
    def __mul__(self,to_mul):
        #print('calling mul')
        #multiplies two timeseries. Returns a a new ts class with the multiplied parameters
        tt=self.copy()
        tt.params=self.params*to_mul.params
        return tt
    def clear(self):
        #clears parameters
        self.params[:]=0
    def dot(self,common=None):
        #Returns the dot product of a ts class. If common is not specified, returns the self dot product, else returns the dot product with common
        if common is None:
            return np.sum(self.params*self.params)
        else:
            return np.sum(self.params*common.params)
    def axpy(self,common,a):
        #returns ts + a*common
        self.params=self.params+a*common.params
    def apply_prior(self,x,Ax):
        
        Ax.params=Ax.params+self.params*x.params
    def copy(self):
        return copy.deepcopy(self)
    def write(self,fname=None):
        pass

class tsVecs(tsGeneric):
    """
    Generic class for timestreams involving vectors, including tools to go from parameters (maps) to tods and back.

     Example would be fitting polynomials to timestreams. In this case the self.vecs would be the fit polynomials, self.params are the fit parameters of that polynomial. Then map2tod returns the tods predicted by the polynomials and fit parameters, i.e. self.vec@self.params, while tod2map returns the fit parameters that would generate a given tod.  
    
    Attributes
    ----------
    fname: str
        name of the tod
    tod: tod object
        tods corresponding to the timestream
    vecs: n_data x nvec matrix
        vectors to which fit parameters are applied.    
    ndet: int
        number of detectors in timestream
    nvec: int
        number of fit vectors
    params: np.array, float, nvec x ndet
        fit parameters for the vecs. 

    """

    def __init__(self,tod,vecs):
        """
        Parameters
        ----------
        tod: tod object
             tod corresponding to the timestream
        vecs: n_data x n_predictors matrix
            vectors to which fit parameters are applied.
        """

        self.vecs=vecs
        #self.ndet=tod.info['dat_calib'].shape[0]
        self.ndet=tod.get_data_dims()[0]
        self.vecs=vecs
        self.nvec=vecs.shape[0]
        self.params=np.zeros([self.nvec,self.ndet])
    def tod2map(self,tod,mat=None,do_add=True,do_omp=False):
        """
        Computes the parameters of vecs which yield the given tod.

        In general Am = d for A the vecs, m the parameters, and d the tod. tod2map returns m given A and d. Essentially the inverse of map2tod.

        Parameters
        ----------
        tod: tod object
            The tod to convert to parameters
        mat: tod data object, optional
            d, the data corresponding to the tod we wish to convert to parameters. If not speicified the data is taken from tod
        do_add: bool, optional, default = True
            If true, adds the resulting parameters matrix to the existing parameters matrix. If false, overwrites the existing parameters
        do_omp: bool, optional, default = False
            Defines whether to use omp parallelization. Currently not implemented (?)
        
        Returns
        -------
        No returns

        Side effects
        ------------
        Updates params with the values infered from tod or mat.
        """
    
        if mat is None:
            #mat=tod.info['dat_calib']
            mat=tod.get_data()
        if do_add:
            self.params[:]=self.params[:]+np.dot(self.vecs,mat.T)
        else:
            self.params[:]=np.dot(self.vecs,mat.T)
    def map2tod(self,tod,mat=None,do_add=True,do_omp=False):
        """
        Given parameters and vecs, compute the corresponding tod.

        Given Am = for A the vecs, m the parameters, and d the tod data, return the d corresponding to the specified A and m. Essentially the inverse of tod2map.

        Parameters
        ----------
        tod: tod object
            The tod, needed for getting the data if to_add is True
        mat: tod data object, optional
            d, the data corresponding to the tod, only used if to_add is True. If not speicified the data is taken from tod
        do_add: bool, optional, default = True
            If true, adds the resulting tod data to the existing tod data. If false, overwrites the tod data.
        do_omp: bool, optional, default = False
            Defines whether to use omp parallelization. Currently not implemented (?)
        
        Returns
        -------
        No returns

        Side effects
        ------------
        Updates tod data with the values infered from params and vecs.
        """
        if mat is None:
            #mat=tod.info['dat_calib']
            mat=tod.get_data()
        if do_add:
            mat[:]=mat[:]+np.dot(self.params.T,self.vecs)
        else:
            mat[:]=np.dot(self.params.T,self.vecs)    
        

class tsNotch(tsGeneric):
    def __init__(self,tod,numin,numax):
        self.fname=tod.info['fname']
        tvec=tod.get_tvec()
        dt=tvec[-1]-tvec[0]
        bw=numax-numin
        dnu=1/dt
        nfreq=int(np.ceil(2*bw/dnu)) #factor of 2 is to account for partial waves
        ndet=tod.get_ndet()
        self.freqs=np.linspace(numin,numax,nfreq)
        self.nfreq=nfreq
        self.params=np.zeros([2*nfreq,ndet])
    def get_vecs(self,tvec):
        tvec=tvec-tvec[0]
        vecs=np.zeros([self.nfreq*2,len(tvec)])
        for i in range(self.nfreq):
            vecs[2*i,:]=np.cos(tvec*self.freqs[i])
            vecs[2*i+1,:]=np.sin(tvec*self.freqs[i])
        return vecs
        
    def map2tod(self,tod,mat=None,do_add=True,do_omp=False):
        tvec=tod.get_tvec()
        vecs=self.get_vecs(tvec)
        pred=self.params.T@vecs
        if mat is None:
            mat=tod.get_data()
        if do_add:
            mat[:]=mat[:]+pred
        else:
            mat[:]=pred
    def tod2map(self,tod,mat=None,do_add=True,do_omp=False):
        tvec=tod.get_tvec()
        vecs=self.get_vecs(tvec)
        if mat is None:
            mat=tod.get_data()
        #tmp=mat@(vecs.T)
        tmp=vecs@mat.T
        if do_add:
            self.params[:]=self.params[:]+tmp
        else:
            self.params[:]=tmp


class tsPoly(tsVecs):
    """
    Class for fitting legandre polynomials to tods. Inheritted from tsVecs.
    
    Attributes
    ----------
    fname: str
        name of the tod
    tod: tod object
        tods corresponding to the timestream
    vecs: n_data x nvec matrix
        Legandre polynomials to which fit parameters are applied.    
    ndet: int
        number of detectors in timestream
    nvec: int
        number of fit polynomials
    params: np.array, float, nvec x ndet
        fit parameters for the vecs.  

    """
    
    def __init__(self,tod,order=10):
        """Inherits directly from tsVecs. Methods and arguments are the same, the changes are only to how vecs is defined.

        Parameters
        ----------
        tod: tod object
             tod corresponding to the timestream
        order: int
             order of the legandre polynomial to fit to the tod
        """

        self.fname=tod.info['fname']

        #self.ndata=tod.info['dat_calib'].shape[1]
        dims=tod.get_data_dims()
        self.ndata=dims[1]
        self.order=order
        #self.ndet=tod.info['dat_calib'].shape[0]
        self.ndet=dims[0]
        xvec=np.linspace(-1,1,self.ndata)
        self.vecs=(np.polynomial.legendre.legvander(xvec,order).T).copy()
        self.nvec=self.vecs.shape[0]
        self.params=np.zeros([self.nvec,self.ndet])

class tsBowl(tsVecs):
    """
    Class for fitting legandre polynomials to tod elevation.

    Mustang 2 has observed a consistent problem with gradients in its maps, refered to as bowling. Current thinking is that the ultimate source of the bowling is elevation depended gradients due to the atmosphere. As the sky revolves around a target thru the course of a night, this elevation gradient becomes a radial one. Previous attempts to remove this have fit polynomials to the telescope elevation and subtracted them from the tods, which has been moderately successful. This was done outside the minkasi framework; this class implements that method within the framework.

    Attributes
    ----------
    fname: str
        name of the tod
    tod: tod object
        tods corresponding to the timestream
    vecs: n_data x nvec matrix
        Legandre polynomials to which fit parameters are applied.    
    ndet: int
        number of detectors in timestream
    nvec: int
        number of fit polynomials
    params: np.array, float, nvec x ndet
        fit parameters for the vecs.  
    """

    def __init__(self, tod, order=3):
        """
        Inherits directly from tsVecs. Methods and arguments are the same, the changes are only to how vecs is defined.

        Parameters
        ----------
        tod: tod object
             tod corresponding to the timestream
        order: int
             order of the legandre polynomial to fit to the tod elevation
        """

        self.fname=tod.info['fname']
        self.order = order
        
        dims=tod.get_data_dims()
        self.ndet=dims[0]
        self.ndata=dims[1]

        try:
            #Apix is the elevation relative to the source. Try to just load it first incase its already computed, otherwise compute it then set it
            self.apix  = tod.info['apix']
        except KeyError:
            tod.set_apix()
            self.apix = tod.info['apix']
        
        #Normalize apix to run from -1 to 1, to preserve linear independce of leg polys
        self.apix /= np.max(np.abs(self.apix), axis = 0)    
        #TODO: swap legvander to legval
        #Array(len(apix), order) of the legander polynomials evaluated at self.apix
        self.vecs=(np.polynomial.legendre.legvander(self.apix,order)).copy()
        self.nvec=self.vecs.shape[-1] 
        
        #Parameters c_ij for the legandre polynomials
        self.params=np.zeros([self.ndet,self.nvec])
    
    def map2tod(self, tod, mat = None, do_add = True, do_omp = False):
     
        """
        Given parameters and vecs, compute the corresponding tod.

        Given Am = for A the vecs, m the parameters, and d the tod data, return the d corresponding to the specified A and m. This will try to use the jit compiled map2todbowl if it is available, else it will fall back to a slower routine.

        Parameters
        ----------
        tod: tod object
            The tod, needed for getting the data if to_add is True
        mat: tod data object, optional
            d, the data corresponding to the tod, only used if to_add is True. If not speicified the data is taken from tod
        do_add: bool, optional, default = True
            If true, adds the resulting tod data to the existing tod data. If false, overwrites the tod data. 
        do_omp : bool, optional
            Dummy variable to match parameters of other map2tod        
        
        Returns
        -------
        No returns

        Side effects
        ------------
        Updates tod data with the values infered from params and vecs.
        """
        if mat is None: 
            mat=tod.get_data()
        if do_add:
            mat[:]=mat[:] + map2todbowl(self.vecs, self.params) 
        else:
            mat[:]=map2todbowl(self.vecs, self.params) 
        
<<<<<<< HEAD
    def tod2map(self, tod, mat = None, do_add = True, do_omp = False):
        """
        Given legandre vecs and TOD data, computes the corresponding parameters.

        tod2map is the transpose of the linear transformation map2tod. This will use the jit compiled tod2mapbowl if available, else it will fall back on a slower routine.

        Parameters
        ----------
        tod : 'minkasi.TOD'
            minkasi tod object 
        mat : np.array, optional
            data from tod. If not specified, mat is taken from passed tod
        do_add : bool
            If true, adds resulting param to existing param. If false, overwrites it.
        do_omp : bool
            Dummy variable to match parameters of other tod2map

        Returns
        -------
        No returns

        Side effects
        ------------
        Updates params with the values infered from mat  
        """

        if mat is None:
            mat = tod.get_data()
        if do_add:
            self.params = self.params + tod2mapbowl(self.vecs, mat) 
        else:
            self.paras = tod2mapbowl(self.vecs, mat) 
     
=======
    def tod2map(self, tod, mat = None, do_add = True):
        """
        TODO: write doc
        """

        if mat is None:
            mat = tod.get_data()
        if do_add:
            self.params = self.params + tod2mapbowl(self.vecs, mat)
        else:
            self.paras = tod2mapbowl(self.vecs, mat)
 
>>>>>>> 699bb735

    def fit_apix(self, tod):
        if tod.info['fname'] != self.fname:
            print('Error: bowling fitting can only be performed with the tod used to initialize this timestream; {}'.format(tod.info['fname']))
            return
        for i in range(self.ndet):
            self.params[i,...] = np.polynomial.legendre.legfit(self.apix[i], tod.info['dat_calib'][i] - self.drift[i], self.order) 

def partition_interval(start,stop,seg_len=100,round_up=False):
    #print('partitioning ',start,stop,seg_len)
    #make sure we behave correctly if the interval is shorter than the desired segment
    if (stop-start)<=seg_len:
        return np.asarray([start,stop],dtype='int')
    nseg=(stop-start)//seg_len
    if nseg*seg_len<(stop-start):
        if round_up:
            nseg=nseg+1
    seg_len=(stop-start)//nseg
    nextra=(stop-start)-seg_len*nseg
    inds=np.arange(start,stop+1,seg_len)
    if nextra>0:
        vec=np.zeros(len(inds),dtype='int')
        vec[1:nextra+1]=1
        vec=np.cumsum(vec)
        inds=inds+vec
    return inds
    
def split_partitioned_vec(start,stop,breaks=[],seg_len=100):
    if len(breaks)==0:
        return partition_interval(start,stop,seg_len)
    if breaks[0]==start:
        breaks=breaks[1:]
        if len(breaks)==0:
            return partition_interval(start,stop,seg_len)
    if breaks[-1]==stop:
        breaks=breaks[:-1]
        if len(breaks)==0:
            return partition_interval(start,stop,seg_len)
    breaks=np.hstack([start,breaks,stop])
    nseg=len(breaks)-1
    segs=[None]*(nseg)
    for i in range(nseg):
        inds=partition_interval(breaks[i],breaks[i+1],seg_len)
        if i<(nseg-1):
            inds=inds[:-1]
        segs[i]=inds
    segs=np.hstack(segs)
    return segs

#breaks,stop,start=0,seg_len=100)
class tsStripes(tsGeneric):
    def __init__(self,tod,seg_len=500,do_slope=False,tthresh=10):
        dims=tod.get_data_dims()
        tvec=tod.get_tvec()
        dt=np.median(np.diff(tvec))        
        splits=np.where(np.abs(np.diff(tvec))>tthresh*dt)[0]

        dims=tod.get_data_dims()
        inds=split_partitioned_vec(0,dims[1],splits,seg_len)
        
        self.inds=inds
        self.splits=splits
        self.nseg=len(self.inds)-1
        self.params=np.zeros([dims[0],self.nseg])
    def tod2map(self,tod,dat=None,do_add=True,do_omp=False):
        if dat is None:
            print('need dat in tod2map destriper')
            return
        minkasi_nb.tod2map_destriped(dat,self.params,self.inds,do_add)
    def map2tod(self,tod,dat=None,do_add=True,do_omp=False):
        if dat is None:
            print('need dat in map2tod destriper')
            return
        minkasi_nb.map2tod_destriped(dat,self.params,self.inds,do_add)
    def copy(self):
        return copy.deepcopy(self)
    def set_prior_from_corr(self,corrvec,thresh=0.5):
        assert(corrvec.shape[0]==self.params.shape[0])
        n=self.params.shape[1]
        corrvec=corrvec[:,:n].copy()
        corrft=mkfftw.fft_r2r(corrvec)
        if thresh>0:
            for i in range(corrft.shape[0]):
                tt=thresh*np.median(corrft[i,:])
                ind=corrft[i,:]<tt
                corrft[i,ind]=tt
        self.params=1.0/corrft/(2*(n-1))
    def apply_prior(self,x,Ax):
        xft=mkfftw.fft_r2r(x.params)        
        Ax.params=Ax.params+mkfftw.fft_r2r(xft*self.params)
        
class tsBinnedAz(tsGeneric):
    def __init__(self,tod,lims=[0,2*np.pi],nbin=360):
        #print('nbin is',nbin)
        ndet=tod.get_ndet()
        self.params=np.zeros([ndet,nbin])
        self.lims=[lims[0],lims[1]]
        self.nbin=nbin
        
    def map2tod(self,tod,dat=None,do_add=True,do_omp=False):
        if dat is None:
            dat=tod.get_data()
        minkasi_nb.map2tod_binned_det(dat,self.params,tod.info['az'],self.lims,self.nbin,do_add)
    def tod2map(self,tod,dat=None,do_add=True,do_omp=False):
        if dat is None:
            dat=tod.get_data()
        minkasi_nb.tod2map_binned_det(dat,self.params,tod.info['az'],self.lims,self.nbin,do_add)

class tsBinnedAzShared(tsGeneric):
#"""class to have az shared amongst TODs (say, if you think the ground is constant for a while)"""
    def __init__(self,ndet=2,lims=[0,2*np.pi],nbin=360):
        self.params=np.zeros([ndet,nbin])
        self.lims=[lims[0],lims[1]]
        self.nbin=nbin
        
    def map2tod(self,tod,dat=None,do_add=True,do_omp=False):
        if dat is None:
            dat=tod.get_data()
        minkasi_nb.map2tod_binned_det(dat,self.params,tod.info['az'],self.lims,self.nbin,do_add)
    def tod2map(self,tod,dat=None,do_add=True,do_omp=False):
        if dat is None:
            dat=tod.get_data()
        print('nbin is',self.nbin)
        print(self.params.dtype)
        minkasi_nb.tod2map_binned_det(dat,self.params,tod.info['az'],self.lims,self.nbin,do_add)
class tsDetAz(tsGeneric):
    def __init__(self,tod,npoly=4):
        if isinstance(tod,tsDetAz): #we're starting a new instance from an old one, e.g. from copy
            self.fname=tod.fname
            self.az=tod.az
            self.azmin=tod.azmin
            self.azmax=tod.azmax
            self.npoly=tod.npoly
            self.ndet=tod.ndet
        else:
            self.fname=tod.info['fname']
            self.az=tod.info['AZ']
            self.azmin=np.min(self.az)
            self.azmax=np.max(self.az)
            self.npoly=npoly
            #self.ndet=tod.info['dat_calib'].shape[0]            
            self.ndet=tod.get_ndet()
        #self.params=np.zeros([self.ndet,self.npoly])
        self.params=np.zeros([self.ndet,self.npoly-1])
    def _get_polys(self):
        polys=np.zeros([self.npoly,len(self.az)])
        polys[0,:]=1.0
        az_scale= (self.az-self.azmin)/(self.azmax-self.azmin)*2.0-1.0
        if self.npoly>1:
            polys[1,:]=az_scale
        for i in range(2,self.npoly):
            polys[i,:]=2*az_scale*polys[i-1,:]-polys[i-2,:]
        polys=polys[1:,:].copy()
        return polys
    def map2tod(self,tod,dat=None,do_add=True,do_omp=False):
        if dat is None:
            #dat=tod.info['dat_calib']
            dat=tod.get_data()
        if do_add:
            dat[:]=dat[:]+np.dot(self.params,self._get_polys())
        else:
            dat[:]=np.dot(self.params,self._get_polys())
    def tod2map(self,tod,dat=None, do_add=True,do_omp=False):
        if dat is None:
            #dat=tod.info['dat_calib']
            dat=tod.get_data()
        if do_add:
            #print("params shape is ",self.params.shape)
            #self.params[:]=self.params[:]+np.dot(self._get_polys(),dat)
            self.params[:]=self.params[:]+np.dot(dat,self._get_polys().T)
        else:
            #self.params[:]=np.dot(self._get_polys(),dat)
            self.params[:]=np.dot(dat,self._get_polys().T)

        
class tsAirmass:
    def __init__(self,tod=None,order=3):
        if tod is None:
            self.sz=np.asarray([0,0],dtype='int')
            self.params=np.zeros(1)
            self.fname=''
            self.order=0
            self.airmass=None
        else:
            #self.sz=tod.info['dat_calib'].shape
            self.sz=tod.get_data_dims()
            self.fname=tod.info['fname']
            self.order=order
            self.params=np.zeros(order)
            if not('apix' in tod.info.keys()):
                #tod.info['apix']=scaled_airmass_from_el(tod.info['elev'])
                self.airmass=scaled_airmass_from_el(tod.info['elev'])
            else:
                self.airmass=tod.info['apix']
    def copy(self,copyMat=False):
        cp=tsAirmass()
        cp.sz=self.sz
        cp.params=self.params.copy()
        cp.fname=self.fname
        cp.order=self.order
        if copyMat:
            cp.airmass=self.airmass.copy()
        else:
            cp.airmass=self.airmass  #since this shouldn't change, use a pointer to not blow up RAM
        return cp
    def clear(self):
        self.params[:]=0.0
    def dot(self,ts):
        return np.sum(self.params*ts.params)
    def axpy(self,ts,a):
        self.params=self.params+a*ts.params
    def _get_current_legmat(self):
        x=np.linspace(-1,1,self.sz[1])
        m1=np.polynomial.legendre.legvander(x,self.order)
        return m1
    def _get_current_model(self):
        x=np.linspace(-1,1,self.sz[1])
        m1=self._get_current_legmat()
        poly=np.dot(m1,self.params)
        mat=np.repeat([poly],self.sz[0],axis=0)
        mat=mat*self.airmass
        return mat

    def tod2map(self,tod,dat,do_add=True,do_omp=False): 
        tmp=np.zeros(self.order)
        for i in range(self.order):
            #tmp[i]=np.sum(tod.info['apix']**(i+1)*dat)
            tmp[i]=np.sum(self.airmass**(i+1)*dat)
        if do_add:
            self.params[:]=self.params[:]+tmp
        else:
            self.params[:]=tmp
        #poly=self._get_current_legmat()
        #vec=np.sum(dat*self.airmass,axis=0)
        #atd=np.dot(vec,poly)
        #if do_add:
        #    self.params[:]=self.params[:]+atd
        #else:
        #    self.params[:]=atd

    def map2tod(self,tod,dat,do_add=True,do_omp=False):
        mat=0.0
        for i in range(self.order):
            #mat=mat+self.params[i]*tod.info['apix']**(i+1)
            mat=mat+self.params[i]*self.airmass**(i+1)

        #mat=self._get_current_model()
        if do_add:
            dat[:]=dat[:]+mat
        else:
            dat[:]=mat
    def __mul__(self,to_mul):
        tt=self.copy()
        tt.params=self.params*to_mul.params
        return tt
    def write(self,fname=None):
        pass

class tsCommon:
    def __init__(self,tod=None,*args,**kwargs):
        if tod is None:
            self.sz=np.asarray([0,0],dtype='int')
            self.params=np.zeros(1)
            self.fname=''
        else:
            #self.sz=tod.info['dat_calib'].shape
            self.sz=tod.get_data_dims()
            self.params=np.zeros(self.sz[1])
            self.fname=tod.info['fname']
    def copy(self):
        cp=tsCommon()
        try:
            cp.sz=self.sz.copy() 
        except:#if the size doesn't have a copy function, then it's probably a number you can just assign
            cp.sz=self.sz
            cp.fname=self.fname
            cp.params=self.params.copy()
            return cp
    def clear(self):
        self.params[:]=0.0
    def dot(self,common=None):
        if common is None:
            return np.dot(self.params,self.params)
        else:
            return np.dot(self.params,common.params)
    def axpy(self,common,a):
        self.params=self.params+a*common.params
        
    def tod2map(self,tod,dat,do_add=True,do_omp=False):
        #assert(self.fname==tod.info['fname']
        nm=tod.info['fname']
        if do_add==False:
            self.clear()
        self.params[:]=self.params[:]+np.sum(dat,axis=0)
    def map2tod(self,tod,dat,do_add=True,do_omp=True):
        nm=tod.info['fname']
        dat[:]=dat[:]+np.repeat([self.params],dat.shape[0],axis=0)
    def write(self,fname=None):
        pass
    def __mul__(self,to_mul):
        tt=self.copy()
        tt.params=self.params*to_mul.params
        return tt
class detOffset:
    def __init__(self,tod=None):
        if tod is None:
            self.sz=1
            self.params=np.zeros(1)
            self.fname=''
        else:
            #self.sz=tod.info['dat_calib'].shape[0]
            self.sz=tod.get_ndet()
            self.params=np.zeros(self.sz)
            self.fname=tod.info['fname']
    def copy(self):
        cp=detOffset()
        cp.sz=self.sz
        cp.params=self.params.copy()
        cp.fname=self.fname
        return cp
    def clear(self):
        self.params[:]=0
    def dot(self,other=None):
        if other is None:
            return np.dot(self.params,self.params)
        else:
            return np.dot(self.params,other.params)
    def axpy(self,common,a):
        self.params=self.params+a*common.params
    def tod2map(self,tod,dat,do_add=True,do_omp=False):
        if do_add==False:
            self.clear()
        self.params[:]=self.params[:]+np.sum(dat,axis=1)
    def map2tod(self,tod,dat,do_add=True,do_omp=False):
        if do_add==False:
            dat[:]=0
        dat[:]=dat[:]+np.repeat([self.params],dat.shape[1],axis=0).transpose()
    def write(self,fname=None):
        pass
    def __mul__(self,to_mul):
        tt=self.copy()
        tt.params=self.params*to_mul.params
        return tt

class tsCalib:
    def __init__(self,tod=None,model=None):
        if tod is None:
            self.sz=1
            self.params=np.zeros(1)
            self.fname=''
            self.pred=None
        else:
            #self.sz=tod.info['dat_calib'].shape[0]
            self.sz=tod.get_ndet()
            self.params=np.zeros(self.sz)
            self.pred=model[tod.info['fname']].copy()
            self.fname=tod.info['fname']
    def copy(self):
        cp=tsCalib()
        cp.sz=self.sz
        cp.params=self.params.copy()
        cp.fname=self.fname
        cp.pred=self.pred
        return cp
    def clear(self):
        self.params[:]=0
    def dot(self,other=None):
        if other is None:
            return np.dot(self.params,self.params)
        else:
            return np.dot(self.params,other.params)
    def axpy(self,common,a):
        self.params=self.params+a*common.params
    def tod2map(self,tod,dat,do_add=True,do_omp=False):
        if do_add==False:
            self.clear()
        if self.pred.ndim==1:
            self.params[:]=self.params[:]+np.dot(dat,self.pred)
        else:
            self.params[:]=self.params[:]+np.sum(dat*self.pred,axis=1)
    def map2tod(self,tod,dat,do_add=True,do_omp=False):
        if do_add==False:
            dat[:]=0
        if self.pred.ndim==1:
            dat[:]=dat[:]+np.outer(self.params,self.pred)
        else:
            dat[:]=dat[:]+(self.pred.transpose()*self.params).transpose()
    def write(self,fname=None):
        pass
    def __mul__(self,to_mul):
        tt=self.copy()
        tt.params=self.params*to_mul.params
        return tt
    
    
    
class tsModel:
    def __init__(self,todvec=None,modelclass=None,*args,**kwargs):
        self.data={}
        if todvec is None:
            return
        for tod in todvec.tods:
            nm=tod.info['fname']
            self.data[nm]=modelclass(tod,*args,**kwargs)
    def copy(self):
        new_tsModel=tsModel()
        for nm in self.data.keys():
            new_tsModel.data[nm]=self.data[nm].copy()
        return new_tsModel

    def tod2map(self,tod,dat,do_add=True,do_omp=False):
        nm=tod.info['fname']
        if do_add==False:
            self.clear()
        self.data[nm].tod2map(tod,dat,do_add,do_omp)
    def map2tod(self,tod,dat,do_add=True,do_omp=True):
        nm=tod.info['fname']
        if do_add==False:
            dat[:]=0.0
        self.data[nm].map2tod(tod,dat,do_add,do_omp)

    def apply_prior(self,x,Ax):
        for nm in self.data.keys():
            self.data[nm].apply_prior(x.data[nm],Ax.data[nm])
    def dot(self,tsmodels=None):
        tot=0.0
        for nm in self.data.keys():
            if tsmodels is None:
                tot=tot+self.data[nm].dot(self.data[nm])
            else:
                #if tsmodels.data.has_key(nm):
                if nm in tsmodels.data:
                    tot=tot+self.data[nm].dot(tsmodels.data[nm])
                else:
                    print('error in tsModel.dot - missing key ',nm)
                    assert(1==0)  #pretty sure we want to crash if missing names
        if have_mpi:
            tot=comm.allreduce(tot)
        return tot
    def clear(self):
        for nm in self.data.keys():
            self.data[nm].clear()
    def axpy(self,tsmodel,a):
        for nm in self.data.keys():
            self.data[nm].axpy(tsmodel.data[nm],a)
    def __mul__(self,tsmodel): #this is used in preconditioning - need to fix if ts-based preconditioning is desired        
        tt=self.copy()
        for nm in self.data.keys():
            tt.data[nm]=self.data[nm]*tsmodel.data[nm]
        return tt
        #for nm in tt.data.keys():
        #    tt.params[nm]=tt.params[nm]*tsmodel.params[nm]
    def mpi_reduce(self):
        pass
    def get_caches(self):
        for nm in self.data.keys():
            try:
                self.data[nm].get_caches()
            except:
                pass
    def clear_caches(self):
        for nm in self.data.keys():
            try:
                self.data[nm].clear_caches()
            except:
                pass
    def mpi_reduce(self):
        pass

class tsMultiModel(tsModel):
    """A class to hold timestream models that are shared between groups of TODs."""
    def __init__(self,todvec=None,todtags=None,modelclass=None,tag='ts_multi_model',*args,**kwargs):        
        self.data={}
        self.tag=tag
        if not(todtags is None):
            alltags=comm.allgather(todtags)
            alltags=np.hstack(alltags)
            alltags=np.unique(alltags)
            if not(modelclass is None):
                for mytag in alltags:
                    self.data[mytag]=modelclass(*args,**kwargs)
            if not(todvec is None):
                for i,tod in enumerate(todvec.tods):
                    tod.info[tag]=todtags[i]
    def copy(self):
        return copy.deepcopy(self)
    def tod2map(self,tod,dat,do_add=True,do_omp=False):
        self.data[tod.info[self.tag]].tod2map(tod,dat,do_add,do_omp)
    def map2tod(self,tod,dat,do_add=True,do_omp=False):
        self.data[tod.info[self.tag]].map2tod(tod,dat,do_add,do_omp)
    def dot(self,tsmodels=None):
        tot=0.0
        for nm in self.data.keys():
            if tsmodels is None:
                tot=tot+self.data[nm].dot(self.data[nm])
            else:
                if nm in tsmodels.data:
                    tot=tot+self.data[nm].dot(tsmodels.data[nm])
                else:
                    print('error in tsMultiModel.dot - missing key ',nm)
                    assert(1==0)
        return tot
class Mapset:
    def __init__(self):
        self.nmap=0
        self.maps=[]
    def add_map(self,map):
        self.maps.append(map.copy())
        self.nmap=self.nmap+1
    def clear(self):
        for i in range(self.nmap):
            self.maps[i].clear()
    def copy(self):
        new_mapset=Mapset()
        for i in range(self.nmap):
            new_mapset.add_map(self.maps[i].copy())
        return new_mapset
    def dot(self,mapset):
        tot=0.0
        for i in range(self.nmap):
            tot=tot+self.maps[i].dot(mapset.maps[i])
        return tot
    def axpy(self,mapset,a):
        for i in range(self.nmap):
            self.maps[i].axpy(mapset.maps[i],a)
    def __add__(self,mapset):
        mm=self.copy()
        mm.axpy(mapset,1.0)
        return mm

    def __sub__(self,mapset):
        mm=self.copy()
        mm.axpy(mapset,-1.0)
        return mm
    def __mul__(self,mapset):
        #mm=self.copy()
        mm=mapset.copy()
        #return mm
        for i in range(self.nmap):
            #print('callin mul on map ',i)
            mm.maps[i]=self.maps[i]*mapset.maps[i]
        return mm
    def get_caches(self):
        for i in range(self.nmap):
            self.maps[i].get_caches()
    def clear_caches(self):
        for i in range(self.nmap):
            self.maps[i].clear_caches()
    def apply_prior(self,x,Ax):
        for i in range(self.nmap):
            if not(self.maps[i] is None):
                try:                    
                    if self.maps[i].isglobal_prior:
                        #print('applying global prior')
                        self.maps[i].apply_prior(x,Ax)
                    else:
                        self.maps[i].apply_prior(x.maps[i],Ax.maps[i])
                except:
                    #print('going through exception')
                    self.maps[i].apply_prior(x.maps[i],Ax.maps[i])
    def mpi_reduce(self):
        if have_mpi:
            for map in self.maps:
                map.mpi_reduce()
           
class SkyMap:
    def __init__(self,lims,pixsize=0,proj='CAR',pad=2,primes=None,cosdec=None,nx=None,ny=None,mywcs=None,tag='ipix',purge_pixellization=False,ref_equ=False):
        if mywcs is None:
            assert(pixsize!=0) #we had better have a pixel size if we don't have an incoming WCS that contains it
            self.wcs=get_wcs(lims,pixsize,proj,cosdec,ref_equ)            
        else:
            self.wcs=mywcs
            pixsize_use=mywcs.wcs.cdelt[1]*np.pi/180
            #print('pixel size from wcs and requested are ',pixsize_use,pixsize,100*(pixsize_use-pixsize)/pixsize)
            pixsize=pixsize_use
            
        corners=np.zeros([4,2])
        corners[0,:]=[lims[0],lims[2]]
        corners[1,:]=[lims[0],lims[3]]
        corners[2,:]=[lims[1],lims[2]]
        corners[3,:]=[lims[1],lims[3]]
        pix_corners=self.wcs.wcs_world2pix(corners*180/np.pi,1)
        pix_corners=np.round(pix_corners)

        #print pix_corners
        #print type(pix_corners)
        #if pix_corners.min()<0.5:
        if pix_corners.min()<-0.5:
            print('corners seem to have gone negative in SkyMap projection.  not good, you may want to check this.')
        if True: #try a patch to fix the wcs xxx
            if nx is None:
                nx=(pix_corners[:,0].max()+pad)
            if ny is None:
                ny=(pix_corners[:,1].max()+pad)
        else:
            nx=(pix_corners[:,0].max()+pad)
            ny=(pix_corners[:,1].max()+pad)
        #print nx,ny
        nx=int(nx)
        ny=int(ny)
        if not(primes is None):
            lens=find_good_fft_lens(2*(nx+ny),primes)
            #print 'nx and ny initially are ',nx,ny
            nx=lens[lens>=nx].min()
            ny=lens[lens>=ny].min()
            #print 'small prime nx and ny are now ',nx,ny
            self.primes=primes[:]
        else:
            self.primes=None
        self.nx=nx
        self.ny=ny
        self.lims=lims
        self.pixsize=pixsize
        self.map=np.zeros([nx,ny])
        self.proj=proj
        self.pad=pad
        self.tag=tag
        self.purge_pixellization=purge_pixellization
        self.caches=None
        self.cosdec=cosdec
        self.tod2map_method=None
    def get_caches(self):
        npix=self.nx*self.ny
        nthread=get_nthread()
        self.caches=np.zeros([nthread,npix])
    def clear_caches(self):
        self.map[:]=np.reshape(np.sum(self.caches,axis=0),self.map.shape)
        self.caches=None
    def set_tod2map(self,method=None,todvec=None):
        """Select which method of tod2map to use.  options include simple (1 proc), omp (everyone makes a map copy), everyone (everyone loops through
           all the data but assigns only to their own piece), atomic (no map copy, accumulate via atomic adds), and cached (every thread has a sticky
           copy of the map)."""
        if method is None:
            if nproc==1:
                self.tod2map_method=self.tod2map_simple
            else:
                self.tod2map_method=self.tod2map_omp
            return
        if method=='omp':
            self.tod2map_method=self.tod2map_omp
            return
        if method=='simple':
            self.tod2map_method=self.tod2map_simple
        if method=='everyone':
            if todvec is None:
                print('need tods when setting to everyone so we can know which pieces belong to which threads')
            for tod in todvec.tods:
                ipix=self.get_pix(tod,False)
                ipix=ipix.copy()
                ipix=np.ravel(ipix)
                ipix.sort()
                inds=len(ipix)*np.arange(nproc+1)//nproc
                inds=np.asarray(inds,dtype='int32')
                tod.save_pixellization(self.tag+'_edges',inds)
                self.tod2map_method=self.tod2map_everyone
        if method=='cached':
            self.get_caches()
            self.tod2map_method=self.tod2map_cached
        if method=='atomic':
            self.tod2map_method=self.todmap_atomic
    def tod2map_atomic(self,tod,dat):
        ipix=self.get_pix(tod)
        tod2map_omp(self.map,dat,ipix,True)
    def todmap_omp(self,tod,dat):
        ipix=self.get_pix(tod)
        tod2map_omp(self.map,dat,ipix,False)
    def tod2map_simple(self,tod,dat):
        ipix=self.get_pix(tod)
        tod2map_simple(self.map,dat,ipix)
    #def tod2map_cached(self.map,dat,ipix):
    #    ipix=self.get_pix(tod)
    #    tod2map_cached(map,dat,ipix)

    def copy(self):
        if False:
            newmap=SkyMap(self.lims,self.pixsize,self.proj,self.pad,self.primes,cosdec=self.cosdec,nx=self.nx,ny=self.ny,mywcs=self.wcs,tag=self.tag)
            newmap.map[:]=self.map[:]
            return newmap
        else:
            return copy.deepcopy(self)
    def clear(self):
        self.map[:]=0
    def axpy(self,map,a):
        self.map[:]=self.map[:]+a*map.map[:]
    def assign(self,arr):
        assert(arr.shape[0]==self.nx)
        assert(arr.shape[1]==self.ny)
        #self.map[:,:]=arr
        self.map[:]=arr
    def pix_from_radec(self,ra,dec):
        ndet=ra.shape[0]
        nsamp=ra.shape[1]
        nn=ndet*nsamp
        coords=np.zeros([nn,2])
        #coords[:,0]=np.reshape(tod.info['dx']*180/np.pi,nn)
        #coords[:,1]=np.reshape(tod.info['dy']*180/np.pi,nn)
        coords[:,0]=np.reshape(ra*180/np.pi,nn)
        coords[:,1]=np.reshape(dec*180/np.pi,nn)


        #print coords.shape
        pix=self.wcs.wcs_world2pix(coords,1)
        #print pix.shape
        xpix=np.reshape(pix[:,0],[ndet,nsamp])-1  #-1 is to go between unit offset in FITS and zero offset in python
        ypix=np.reshape(pix[:,1],[ndet,nsamp])-1  
        xpix=np.round(xpix)
        ypix=np.round(ypix)
        ipix=np.asarray(xpix*self.ny+ypix,dtype='int32')
        return ipix

    def get_pix(self,tod,savepix=True):
        if not(self.tag is None):
            ipix=tod.get_saved_pix(self.tag)
            if not(ipix is None):
                return ipix
        ra,dec=tod.get_radec()
        #ndet=tod.info['dx'].shape[0]
        #nsamp=tod.info['dx'].shape[1]
        if False:
            ndet=ra.shape[0]
            nsamp=ra.shape[1]
            nn=ndet*nsamp
            coords=np.zeros([nn,2])
        #coords[:,0]=np.reshape(tod.info['dx']*180/np.pi,nn)
        #coords[:,1]=np.reshape(tod.info['dy']*180/np.pi,nn)
            coords[:,0]=np.reshape(ra*180/np.pi,nn)
            coords[:,1]=np.reshape(dec*180/np.pi,nn)


        #print coords.shape
            pix=self.wcs.wcs_world2pix(coords,1)
        #print pix.shape
            xpix=np.reshape(pix[:,0],[ndet,nsamp])-1  #-1 is to go between unit offset in FITS and zero offset in python
            ypix=np.reshape(pix[:,1],[ndet,nsamp])-1  
            xpix=np.round(xpix)
            ypix=np.round(ypix)
            ipix=np.asarray(xpix*self.ny+ypix,dtype='int32')
        else:
            ipix=self.pix_from_radec(ra,dec)
        if savepix:
            if not(self.tag is None):
                tod.save_pixellization(self.tag,ipix)
        return ipix
    def map2tod(self,tod,dat,do_add=True,do_omp=True):
        ipix=self.get_pix(tod)
        #map2tod(dat,self.map,tod.info['ipix'],do_add,do_omp)
        map2tod(dat,self.map,ipix,do_add,do_omp)

    def tod2map(self,tod,dat=None,do_add=True,do_omp=True):        
        if dat is None:
            dat=tod.get_data()
        if do_add==False:
            self.clear()
        ipix=self.get_pix(tod)
        
        if not(self.caches is None):
            #tod2map_cached(self.caches,dat,tod.info['ipix'])
            tod2map_cached(self.caches,dat,ipix)
        else:
            if do_omp:
                #tod2map_omp(self.map,dat,tod.info['ipix'])
                tod2map_omp(self.map,dat,ipix)
            else:
                #tod2map_simple(self.map,dat,tod.info['ipix'])
                tod2map_simple(self.map,dat,ipix)
        if self.purge_pixellization:
            tod.clear_saved_pix(self.tag)

    def tod2map_old(self,tod,dat=None,do_add=True,do_omp=True):
        if dat is None:
            dat=tod.get_data()
        if do_add==False:
            self.clear()
        ipix=self.get_pix(tod)
        if not(self.caches is None):
            #tod2map_cached(self.caches,dat,tod.info['ipix'])
            tod2map_cached(self.caches,dat,ipix)
        else:
            if do_omp:
                #tod2map_omp(self.map,dat,tod.info['ipix'])
                tod2map_omp(self.map,dat,ipix)
            else:
                #tod2map_simple(self.map,dat,tod.info['ipix'])
                tod2map_simple(self.map,dat,ipix)
        if self.purge_pixellization:
            tod.clear_saved_pix(self.tag)

    def r_th_maps(self):
        xvec=np.arange(self.nx)
        xvec=xvec-xvec.mean()        
        yvec=np.arange(self.ny)
        yvec=yvec-yvec.mean()
        ymat,xmat=np.meshgrid(yvec,xvec)
        rmat=np.sqrt(xmat**2+ymat**2)
        th=np.arctan2(xmat,ymat)
        return rmat,th
    def dot(self,map):
        tot=np.sum(self.map*map.map)
        return tot
        
    def plot(self,plot_info=None):
        vmin=self.map.min()
        vmax=self.map.max()
        clf=True
        pause=True
        pause_len=0.001
        if not(plot_info is None):
            if 'vmin' in plot_info.keys():
                vmin=plot_info['vmin']
            if 'vmax' in plot_info.keys():
                vmax=plot_info['vmax']
            if 'clf' in plot_info.keys():
                clf=plot_info['clf']
            if 'pause' in plot_info.keys():
                pause=plot_info['pause']
            if pause_len in plot_info.keys():
                pause_len=plot_info['pause_len']
        from matplotlib import pyplot as plt
        if clf:
            plt.clf()
        plt.imshow(self.map,vmin=vmin,vmax=vmax)
        if pause:
            plt.pause(pause_len)

    def write(self,fname='map.fits'):
        header=self.wcs.to_header()
        if True: #try a patch to fix the wcs xxx 
            tmp=self.map.transpose().copy()
            hdu=fits.PrimaryHDU(tmp,header=header)
        else:
            hdu=fits.PrimaryHDU(self.map,header=header)
        try:
            hdu.writeto(fname,overwrite=True)
        except:
            hdu.writeto(fname,clobber=True)
    def __mul__(self,map):
        new_map=map.copy()
        new_map.map[:]=self.map[:]*map.map[:]
        return new_map
    def mpi_reduce(self,chunksize=1e5):
        #chunksize is added since at least on my laptop mpi4py barfs if it
        #tries to reduce an nside=512 healpix map, so need to break it into pieces.
        if have_mpi:
            #print("reducing map")
            if chunksize>0:
                nchunk=(1.0*self.nx*self.ny)/chunksize
                nchunk=int(np.ceil(nchunk))
            else:
                nchunk=1
            #print('nchunk is ',nchunk)
            if nchunk==1:
                self.map=comm.allreduce(self.map)
            else:
                inds=np.asarray(np.linspace(0,self.nx*self.ny,nchunk+1),dtype='int')
                if len(self.map.shape)>1:
                    tmp=np.zeros(self.map.size)
                    tmp[:]=np.reshape(self.map,len(tmp))
                else:
                    tmp=self.map

                for i in range(len(inds)-1):
                    tmp[inds[i]:inds[i+1]]=comm.allreduce(tmp[inds[i]:inds[i+1]])
                    #self.map[inds[i]:inds[i+1]]=comm.allreduce(self.map[inds[i]:inds[i+1]])
                    #tmp=np.zeros(inds[i+1]-inds[i])
                    #tmp[:]=self.map[inds[i]:inds[i+1]]
                    #tmp=comm.allreduce(tmp)
                    #self.map[inds[i]:inds[i+1]]=tmp
                if len(self.map.shape)>1:
                    self.map[:]=np.reshape(tmp,self.map.shape)
            
            #print("reduced")
    def invert(self):
        mask=np.abs(self.map)>0
        self.map[mask]=1.0/self.map[mask]

class MapNoiseWhite:
    def __init__(self,ivar_map,isinv=True,nfac=1.0):
        self.ivar=read_fits_map(ivar_map)
        if not(isinv):
            mask=self.ivar>0
            self.ivar[mask]=1.0/self.ivar[mask]
        self.ivar=self.ivar*nfac
    def apply_noise(self,map):
        return map*self.ivar
    
class SkyMapCoarse(SkyMap):
    def __init__(self,map):
        self.nx=map.shape[0]
        try:
            self.ny=map.shape[1]
        except:
            self.ny=1
        self.map=map.copy()
    def get_caches(self):
        return
    def clear_caches(self):
        return
    def copy(self):
        cp=copy.copy(self)
        cp.map=self.map.copy()
        return cp
    def get_pix(self):
        return
    def map2tod(self,*args,**kwargs):
        return
    def tod2map(self,*args,**kwargs):
        return
class SkyMapTwoRes:
    """A pair of maps to serve as a prior for multi-experiment mapping.  This would e.g. be the ACT map that e.g. Mustang should agree
    with on large scales."""
    def __init__(self,map_lowres,lims,osamp=1,smooth_fac=0.0):
        small_wcs,lims_use,map_corner=get_aligned_map_subregion_car(lims,map_lowres,osamp=osamp)
        self.small_lims=lims_use
        self.small_wcs=small_wcs
        self.map=read_fits_map(map_lowres)
        self.osamp=osamp
        self.map_corner=map_corner
        self.beamft=None
        self.mask=None
        self.map_deconvolved=None
        self.noise=None
        self.fine_prior=None
        self.nx_coarse=None
        self.ny_coarse=None
        self.grid_facs=None
        self.isglobal_prior=True
        self.smooth_fac=smooth_fac
    def copy(self):
        return copy.copy(self)
    def get_map_deconvolved(self,map_deconvolved):
        self.map_deconvolved=read_fits_map(map_deconvolved)
    def set_beam_gauss(self,fwhm_pix):
        tmp=0*self.map
        xvec=get_ft_vec(tmp.shape[0])
        yvec=get_ft_vec(tmp.shape[1])
        xx,yy=np.meshgrid(yvec,xvec)
        rsqr=xx**2+yy**2
        sig_pix=fwhm_pix/np.sqrt(8*np.log(2))
        beam=np.exp(-0.5*rsqr/(sig_pix**2))
        beam=beam/np.sum(beam)
        self.beamft=np.fft.rfft2(beam)
    def set_beam_1d(self,prof,pixsize):
        tmp=0*self.map
        xvec=get_ft_vec(tmp.shape[0])
        yvec=get_ft_vec(tmp.shape[1])
        xx,yy=np.meshgrid(yvec,xvec)
        rsqr=xx**2+yy**2
        rr=np.sqrt(rsqr)*pixsize
        beam=interp(rr,prof[:,0],prof[:,1])
        beam=beam/np.sum(beam)
        self.beamft=np.fft.rfft2(beam)


    def set_noise_white(self,ivar_map,isinv=True,nfac=1.0):
        self.noise=MapNoiseWhite(ivar_map,isinv,nfac)
    def maps2fine(self,fine,coarse):
        out=fine.copy()
        for i in range(self.nx_coarse):
            for j in range(self.ny_coarse):
                out[(i*self.osamp):((i+1)*self.osamp),(j*self.osamp):((j+1)*self.osamp)]=coarse[i+self.map_corner[0],j+self.map_corner[1]]
        out[self.mask]=fine[self.mask]
        return out
    def maps2coarse(self,fine,coarse):
        out=coarse.copy()
        for i in range(self.nx_coarse):
            for j in range(self.ny_coarse):
                out[i+self.map_corner[0],j+self.map_corner[1]]=(1-self.grid_facs[i,j])*coarse[i+self.map_corner[0],j+self.map_corner[1]]+np.sum(fine[(i*self.osamp):((i+1)*self.osamp),(j*self.osamp):((j+1)*self.osamp)])/self.osamp**2
        return out
    def coarse2maps(self,inmap):
        coarse=1.0*inmap
        fine=np.zeros([self.nx_coarse*self.osamp,self.ny_coarse*self.osamp])
        for i in range(self.nx_coarse):
            for j in range(self.ny_coarse):
                coarse[i+self.map_corner[0],j+self.map_corner[1]]=(1-self.grid_facs[i,j])*inmap[i+self.map_corner[0],j+self.map_corner[1]]
                fine[(i*self.osamp):((i+1)*self.osamp),(j*self.osamp):((j+1)*self.osamp)]=inmap[i+self.map_corner[0],j+self.map_corner[1]]/self.osamp**2
        fine=fine*self.mask
        return coarse,fine
    def set_mask(self,hits,thresh=0):
        self.mask=hits>thresh
        self.fine_prior=0*hits
        self.nx_coarse=int(np.round(hits.shape[0]/self.osamp))
        self.ny_coarse=int(np.round(hits.shape[1]/self.osamp))
        self.grid_facs=np.zeros([self.nx_coarse,self.ny_coarse])
        for i in range(self.nx_coarse):
            for j in range(self.ny_coarse):
                self.grid_facs[i,j]=np.mean(self.mask[(i*self.osamp):((i+1)*self.osamp),(j*self.osamp):((j+1)*self.osamp)])
                self.fine_prior[(i*self.osamp):((i+1)*self.osamp),(j*self.osamp):((j+1)*self.osamp)]=self.map_deconvolved[self.map_corner[0]+i,self.map_corner[1]+j]
    def apply_Qinv(self,map):
        tmp=self.fine_prior.copy()
        tmp[self.mask]=map[self.mask]
        tmp2=0*self.map_deconvolved.copy()
        for i in range(self.nx_coarse):
            for j in range(self.nx_coarse):
                tmp2[self.map_corner[0]+i,self.map_corner[1]+j]=np.mean(tmp[(i*self.osamp):((i+1)*self.osamp),(j*self.osamp):((j+1)*self.osamp)])
        tmp2_conv=np.fft.irfft2(np.fft.rfft2(tmp2)*self.beamft)
        tmp2_conv_filt=self.noise.apply_noise(tmp2_conv)
        tmp2_reconv=np.fft.irfft2(np.fft.rfft2(tmp2_conv_filt)*self.beamft)
        #tmp2_reconv=np.fft.irfft2(np.fft.rfft2(tmp2_conv)*self.beamft)
        #tmp2_reconv=tmp2.copy()
        fac=1.0/self.osamp**2
        for i in range(self.nx_coarse):
            for j in range(self.ny_coarse):
                tmp[(i*self.osamp):((i+1)*self.osamp),(j*self.osamp):((j+1)*self.osamp)]=fac*tmp2_reconv[i+self.map_corner[0],j+self.map_corner[1]]
        ans=0.0*tmp
        ans[self.mask]=tmp[self.mask]
        return ans
    def apply_H(self,coarse,fine):
        mm=self.maps2coarse(coarse,fine)
        mm=self.beam_convolve(mm)
        return mm
    def apply_HT(self,mm):
        mm=self.beam_convolve(mm)
        coarse,fine=self.coarse2maps(mm)
        return coarse,fine
    def get_rhs(self,mapset):
        #if map is None:
        #    map=self.map
        #map_filt=self.noise.apply_noise(map)
        #map_filt_conv=np.fft.irfft2(np.fft.rfft2(map_filt)*self.beamft)
        #tmp=0.0*self.mask
        #fac=1.0/self.osamp**2
        #for i in range(self.nx_coarse):
        #    for j in range(self.ny_coarse):
        #        tmp[(i*self.osamp):((i+1)*self.osamp),(j*self.osamp):((j+1)*self.osamp)]=fac*map_filt_conv[i+self.map_corner[0],j+self.map_corner[1]]

        #ans=0*tmp
        #ans[self.mask]=tmp[self.mask]
        #return ans
        

        coarse_ind=None
        fine_ind=None
        for i in range(mapset.nmap):
            if isinstance(mapset.maps[i],SkyMapCoarse):
                coarse_ind=i
            else:
                if isinstance(mapset.maps[i],SkyMap):
                    fine_ind=i
        if (coarse_ind is None)|(fine_ind is None):
            print("Errror in twolevel prior:  either fine or coarse skymap not found.")
            return

        
        mm=self.noise.apply_noise(self.map)
        if True:
            coarse,fine=self.apply_HT(mm)
            mapset.maps[coarse_ind].map[:]=mapset.maps[coarse_ind].map[:]+coarse
            mapset.maps[fine_ind].map[:]=mapset.maps[fine_ind].map[:]+fine
        else:
            mm=self.beam_convolve(mm)
            coarse,fine=self.coarse2maps(mm)
            i1=self.map_corner[0]
            i2=i1+self.nx_coarse
            j1=self.map_corner[1]
            j2=j1+self.ny_coarse
            coarse[i1:i2,j1:j2]=coarse[i1:i2,j1:j2]*(1-self.grid_facs)
            mapset.maps[coarse_ind].map[:]=mapset.maps[coarse_ind].map[:]+coarse
            mapset.maps[fine_ind].map[self.mask]=mapset.maps[fine_ind].map[self.mask]+fine[self.mask]/self.osamp**2

    def beam_convolve(self,map):
        mapft=np.fft.rfft2(map)
        mapft=mapft*self.beamft
        return np.fft.irfft2(mapft)
    def apply_prior(self,mapset,outmapset):
        coarse_ind=None
        fine_ind=None
        for i in range(mapset.nmap):
            if isinstance(mapset.maps[i],SkyMapCoarse):
                coarse_ind=i
            else:
                if isinstance(mapset.maps[i],SkyMap):
                    fine_ind=i
        if (coarse_ind is None)|(fine_ind is None):
            print("Errror in twolevel prior:  either fine or coarse skymap not found.")
            return
        if True:
            mm=self.apply_H(mapset.maps[fine_ind].map,mapset.maps[coarse_ind].map)
            mm_filt=self.noise.apply_noise(mm)
            coarse,fine=self.apply_HT(mm_filt)
            
        else:
            summed=self.maps2coarse(mapset.maps[fine_ind].map,mapset.maps[coarse_ind].map)
            summed=self.beam_convolve(summed)
            summed=self.noise.apply_noise(summed)
            summed=self.beam_convolve(summed)
            coarse,fine=self.coarse2maps(summed)

        outmapset.maps[fine_ind].map[self.mask]=outmapset.maps[fine_ind].map[self.mask]+fine[self.mask]
        outmapset.maps[coarse_ind].map[:]=outmapset.maps[coarse_ind].map[:]+coarse

        if self.smooth_fac>0:
            summed=self.maps2coarse(mapset.maps[fine_ind].map,mapset.maps[coarse_ind].map)
            summed_smooth=self.beam_convolve(summed)
            delt=summed-summed_smooth
            delt_filt=self.noise.apply_noise(delt)*self.smooth_fac
            delt_filt=delt_filt-self.beam_convolve(delt_filt)
            coarse,fine=self.coarse2maps(delt_filt)
            outmapset.maps[fine_ind].map[self.mask]=outmapset.maps[fine_ind].map[self.mask]+fine[self.mask]
            outmapset.maps[coarse_ind].map[:]=outmapset.maps[coarse_ind].map[:]+coarse
            



    def __bust_apply_prior(self,map,outmap):
        outmap.map[:]=outmap.map[:]+self.apply_Qinv(map.map)
              


def poltag2pols(poltag):
    if poltag=='I':
        return ['I']
    if poltag=='IQU':
        return ['I','Q','U']
    if poltag=='QU':
        return ['Q','U']
    if poltag=='IQU_PRECON':
        return ['I','Q','U','QQ','QU','UU']
    if poltag=='QU_PRECON':
        return ['QQ','UU','QU']

    return None
    
class PolMap:
    def __init__(self,lims,pixsize,poltag='I',proj='CAR',pad=2,primes=None,cosdec=None,nx=None,ny=None,mywcs=None,tag='ipix',purge_pixellization=False,ref_equ=False):
        pols=poltag2pols(poltag)
        if pols is None:
            print('Unrecognized polarization state ' + poltag + ' in PolMap.__init__')
            return
        npol=len(pols)
        if mywcs is None:
            self.wcs=get_wcs(lims,pixsize,proj,cosdec,ref_equ)
        else:
            self.wcs=mywcs
        corners=np.zeros([4,2])
        corners[0,:]=[lims[0],lims[2]]
        corners[1,:]=[lims[0],lims[3]]
        corners[2,:]=[lims[1],lims[2]]
        corners[3,:]=[lims[1],lims[3]]
        pix_corners=self.wcs.wcs_world2pix(corners*180/np.pi,1)        
        pix_corners=np.round(pix_corners)
        #print pix_corners
        #print type(pix_corners)
        #if pix_corners.min()<0.5:
        if pix_corners.min()<-0.5:
            print('corners seem to have gone negative in SkyMap projection.  not good, you may want to check this.')
        if True: #try a patch to fix the wcs xxx
            if nx is None:
                nx=(pix_corners[:,0].max()+pad)
            if ny is None:
                ny=(pix_corners[:,1].max()+pad)
        else:
            nx=(pix_corners[:,0].max()+pad)
            ny=(pix_corners[:,1].max()+pad)
        #print nx,ny
        nx=int(nx)
        ny=int(ny)
        if not(primes is None):
            lens=find_good_fft_lens(2*(nx+ny),primes)
            #print 'nx and ny initially are ',nx,ny
            nx=lens[lens>=nx].min()
            ny=lens[lens>=ny].min()
            #print 'small prime nx and ny are now ',nx,ny
            self.primes=primes[:]
        else:
            self.primes=None
        self.nx=nx
        self.ny=ny
        self.npol=npol
        self.poltag=poltag
        self.pols=pols
        self.lims=lims
        self.tag=tag
        self.purge_pixellization=purge_pixellization
        self.pixsize=pixsize
        if npol>1:
            self.map=np.zeros([nx,ny,npol])
        else:
            self.map=np.zeros([nx,ny])
        self.proj=proj
        self.pad=pad
        self.caches=None
        self.cosdec=cosdec
    def get_caches(self):
        npix=self.nx*self.ny*self.npol
        nthread=get_nthread()
        self.caches=np.zeros([nthread,npix])
    def clear_caches(self):
        self.map[:]=np.reshape(np.sum(self.caches,axis=0),self.map.shape)
        self.caches=None
    def copy(self):
        if False:
            newmap=PolMap(self.lims,self.pixsize,self.poltag,self.proj,self.pad,self.primes,cosdec=self.cosdec,nx=self.nx,ny=self.ny,mywcs=self.wcs)
            newmap.map[:]=self.map[:]
            return newmap
        else:
            return copy.deepcopy(self)
    def clear(self):
        self.map[:]=0
    def axpy(self,map,a):
        self.map[:]=self.map[:]+a*map.map[:]
    def assign(self,arr):
        assert(arr.shape[0]==self.nx)
        assert(arr.shape[1]==self.ny)
        if self.npol>1:
            assert(arr.shape[2]==self.npol)
        #self.map[:,:]=arr
        self.map[:]=arr
    def set_polstate(self,poltag):
        pols=poltag2pols(poltag)
        if pols is None:
            print('Unrecognized polarization state ' + poltag + ' in PolMap.set_polstate.')
            return
        npol=len(pols)
        self.npol=npol
        self.poltag=poltag
        self.pols=pols
        if npol>1:
            self.map=np.zeros([self.nx,self.ny,npol])
        else:
            self.map=np.zeros([self.nx,self.ny])
    def invert(self,thresh=1e-6):
        #We can use np.linalg.pinv to reasonably efficiently invert a bunch of tiny matrices with an
        #eigenvalue cut.  It's more efficient to do this in C, but it only has to be done once per run
        if self.npol>1: 
            if self.poltag=='QU_PRECON':
                tmp=np.zeros([self.nx*self.ny,2,2])
                tmp[:,0,0]=np.ravel(self.map[:,:,0])
                tmp[:,1,1]=np.ravel(self.map[:,:,1])
                tmp[:,0,1]=np.ravel(self.map[:,:,2])
                tmp[:,1,0]=np.ravel(self.map[:,:,2])
                tmp=np.linalg.pinv(tmp,thresh)
                self.map[:,:,0]=np.reshape(tmp[:,0,0],[self.map.shape[0],self.map.shape[1]])
                self.map[:,:,1]=np.reshape(tmp[:,1,1],[self.map.shape[0],self.map.shape[1]])
                self.map[:,:,2]=np.reshape(tmp[:,0,1],[self.map.shape[0],self.map.shape[1]])
            if self.poltag=='IQU_PRECON':
                #the mapping may seem a bit abstruse here.  The preconditioner matrix has entries
                #  [I   Q   U ]
                #  [Q  QQ  QU ]
                #  [U  QU  UU ]
                #so the unpacking needs to match the ordering in the C file before we can use pinv
                n=self.nx*self.ny
                nx=self.nx
                ny=self.ny
                tmp=np.zeros([self.nx*self.ny,3,3])
                tmp[:,0,0]=np.reshape(self.map[:,:,0],n)
                tmp[:,0,1]=np.reshape(self.map[:,:,1],n)
                tmp[:,1,0]=tmp[:,0,1]
                tmp[:,0,2]=np.reshape(self.map[:,:,2],n)
                tmp[:,2,0]=tmp[:,0,2]
                tmp[:,1,1]=np.reshape(self.map[:,:,3],n)
                tmp[:,1,2]=np.reshape(self.map[:,:,4],n)
                tmp[:,2,1]=tmp[:,1,2]
                tmp[:,2,2]=np.reshape(self.map[:,:,5],n)
                alldets=np.linalg.det(tmp)
                isbad=alldets<thresh*alldets.max()
                ispos=tmp[:,0,0]>0
                inds=isbad&ispos
                vec=tmp[inds,0,0]
                print('determinant range is ' + repr(alldets.max())+ '  ' + repr(alldets.min()))
                tmp=np.linalg.pinv(tmp,thresh)
                if True:
                    print('Warning!  zeroing out bits like this is super janky.  Be warned...')
                    tmp[isbad,:,:]=0
                    inds=isbad&ispos
                    tmp[inds,0,0]=1.0/vec
                alldets=np.linalg.det(tmp)                
                print('determinant range is now ' + repr(alldets.max())+ '  ' + repr(alldets.min()))

                self.map[:,:,0]=np.reshape(tmp[:,0,0],[nx,ny])
                self.map[:,:,1]=np.reshape(tmp[:,0,1],[nx,ny])
                self.map[:,:,2]=np.reshape(tmp[:,0,2],[nx,ny])
                self.map[:,:,3]=np.reshape(tmp[:,1,1],[nx,ny])
                self.map[:,:,4]=np.reshape(tmp[:,1,2],[nx,ny])
                self.map[:,:,5]=np.reshape(tmp[:,2,2],[nx,ny])
                
        else:
            mask=self.map!=0
            self.map[mask]=1.0/self.map[mask]
    def pix_from_radec(self,ra,dec):
        ndet=ra.shape[0]
        nsamp=ra.shape[1]
        nn=ndet*nsamp
        coords=np.zeros([nn,2])
        coords[:,0]=np.reshape(ra*180/np.pi,nn)
        coords[:,1]=np.reshape(dec*180/np.pi,nn)
        #print coords.shape
        pix=self.wcs.wcs_world2pix(coords,1)
        #print pix.shape
        xpix=np.reshape(pix[:,0],[ndet,nsamp])-1  #-1 is to go between unit offset in FITS and zero offset in python
        ypix=np.reshape(pix[:,1],[ndet,nsamp])-1  
        xpix=np.round(xpix)
        ypix=np.round(ypix)
        ipix=np.asarray(xpix*self.ny+ypix,dtype='int32')
        return ipix
    def get_pix(self,tod,savepix=True):
        if not(self.tag is None):
            ipix=tod.get_saved_pix(self.tag)
            if not(ipix is None):
                return ipix
        if False:
            ndet=tod.info['dx'].shape[0]
            nsamp=tod.info['dx'].shape[1]
            nn=ndet*nsamp
            coords=np.zeros([nn,2])
            coords[:,0]=np.reshape(tod.info['dx']*180/np.pi,nn)
            coords[:,1]=np.reshape(tod.info['dy']*180/np.pi,nn)
        #print coords.shape
            pix=self.wcs.wcs_world2pix(coords,1)
        #print pix.shape
            xpix=np.reshape(pix[:,0],[ndet,nsamp])-1  #-1 is to go between unit offset in FITS and zero offset in python
            ypix=np.reshape(pix[:,1],[ndet,nsamp])-1  
            xpix=np.round(xpix)
            ypix=np.round(ypix)
            ipix=np.asarray(xpix*self.ny+ypix,dtype='int32')
        else:
            ra,dec=tod.get_radec()
            ipix=self.pix_from_radec(ra,dec)
        if savepix:
            if not(self.tag is None):
                tod.save_pixellization(self.tag,ipix)
        return ipix
    def map2tod(self,tod,dat,do_add=True,do_omp=True):
        ipix=self.get_pix(tod)
        if self.npol>1:
            #polmap2tod(dat,self.map,self.poltag,tod.info['twogamma_saved'],tod.info['ipix'],do_add,do_omp)
            polmap2tod(dat,self.map,self.poltag,tod.info['twogamma_saved'],ipix,do_add,do_omp)
        else:
            #map2tod(dat,self.map,tod.info['ipix'],do_add,do_omp)
            map2tod(dat,self.map,ipix,do_add,do_omp)

        
    def tod2map(self,tod,dat,do_add=True,do_omp=True):
        if do_add==False:
            self.clear()
        ipix=self.get_pix(tod)
        #print('ipix start is ',ipix[0,0:500:100])
        if self.npol>1:
            #tod2polmap(self.map,dat,self.poltag,tod.info['twogamma_saved'],tod.info['ipix'])
            tod2polmap(self.map,dat,self.poltag,tod.info['twogamma_saved'],ipix)
            if self.purge_pixellization:
                tod.clear_saved_pix(self.tag)
            return
        #print("working on nonpolarized bit")

        if not(self.caches is None):
            #tod2map_cached(self.caches,dat,tod.info['ipix'])
            tod2map_cached(self.caches,dat,ipix)
        else:
            if do_omp:
                #tod2map_omp(self.map,dat,tod.info['ipix'])
                tod2map_omp(self.map,dat,ipix)
            else:
                #tod2map_simple(self.map,dat,tod.info['ipix'])
                tod2map_simple(self.map,dat,ipix)
        if self.purge_pixellization:
            tod.clear_saved_pix(self.tag)

    def r_th_maps(self):
        xvec=np.arange(self.nx)
        xvec=xvec-xvec.mean()        
        yvec=np.arange(self.ny)
        yvec=yvec-yvec.mean()
        ymat,xmat=np.meshgrid(yvec,xvec)
        rmat=np.sqrt(xmat**2+ymat**2)
        th=np.arctan2(xmat,ymat)
        return rmat,th
    def dot(self,map):
        tot=np.sum(self.map*map.map)
        return tot
        
    def write(self,fname='map.fits'):
        header=self.wcs.to_header()

        if self.npol>1:
            ind=fname.rfind('.')
            if ind>0:
                if fname[ind+1:]=='fits':
                    head=fname[:ind]
                    tail=fname[ind:]
                else:
                    head=fname
                    tail='.fits'
            else:
                head=fname
                tail='.fits'
            tmp=np.zeros([self.ny,self.nx])
            for i in range(self.npol):
                tmp[:]=np.squeeze(self.map[:,:,i]).T
                hdu=fits.PrimaryHDU(tmp,header=header)
                try:
                    hdu.writeto(head+'_'+self.pols[i]+tail,overwrite=True)
                except:
                    hdu.writeto(head+'_'+self.pols[i]+tail,clobber=True)
            return

        if True: #try a patch to fix the wcs xxx 
            tmp=self.map.transpose().copy()
            hdu=fits.PrimaryHDU(tmp,header=header)
        else:
            hdu=fits.PrimaryHDU(self.map,header=header)
        try:
            hdu.writeto(fname,overwrite=True)
        except:
            hdu.writeto(fname,clobber=True)
    def __mul__(self,map):
        if self.npol==1:
            new_map=self.copy()
            new_map.map[:]=self.map[:]*map.map[:]
            return new_map
        else:
            assert(map.poltag+'_PRECON'==self.poltag)
            new_map=map.copy()
            if self.poltag=='QU_PRECON':
                new_map.map[:,:,0]=self.map[:,:,0]*map.map[:,:,0]+self.map[:,:,2]*map.map[:,:,1]
                new_map.map[:,:,1]=self.map[:,:,2]*map.map[:,:,0]+self.map[:,:,1]*map.map[:,:,1]
                return new_map
            if self.poltag=='IQU_PRECON':
                #the indices are set such that the preconditioner matrix [I Q U; Q QQ QU; U QU UU] match the C code.  
                #once we've inverted, the output should be the product of that matrix times [I Q U]
                new_map.map[:,:,0]=self.map[:,:,0]*map.map[:,:,0]+self.map[:,:,1]*map.map[:,:,1]+self.map[:,:,2]*map.map[:,:,2]
                new_map.map[:,:,1]=self.map[:,:,1]*map.map[:,:,0]+self.map[:,:,3]*map.map[:,:,1]+self.map[:,:,4]*map.map[:,:,2]
                new_map.map[:,:,2]=self.map[:,:,2]*map.map[:,:,0]+self.map[:,:,4]*map.map[:,:,1]+self.map[:,:,5]*map.map[:,:,2]
                return new_map

            print('unrecognized tag in PolMap.__mul__:  ' + repr(self.poltag))
            assert(1==0)
    def mpi_reduce(self,chunksize=1e5):
        #chunksize is added since at least on my laptop mpi4py barfs if it
        #tries to reduce an nside=512 healpix map, so need to break it into pieces.
        if have_mpi:
            #print("reducing map")
            if chunksize>0:
                nchunk=(1.0*self.nx*self.ny*self.npol)/chunksize
                nchunk=int(np.ceil(nchunk))
            else:
                nchunk=1
            #print('nchunk is ',nchunk)
            if nchunk==1:
                self.map=comm.allreduce(self.map)
            else:
                inds=np.asarray(np.linspace(0,self.nx*self.ny*self.npol,nchunk+1),dtype='int')
                if len(self.map.shape)>1:
                    tmp=np.zeros(self.map.size)
                    tmp[:]=np.reshape(self.map,len(tmp))
                else:
                    tmp=self.map

                for i in range(len(inds)-1):
                    tmp[inds[i]:inds[i+1]]=comm.allreduce(tmp[inds[i]:inds[i+1]])
                    #self.map[inds[i]:inds[i+1]]=comm.allreduce(self.map[inds[i]:inds[i+1]])
                    #tmp=np.zeros(inds[i+1]-inds[i])
                    #tmp[:]=self.map[inds[i]:inds[i+1]]
                    #tmp=comm.allreduce(tmp)
                    #self.map[inds[i]:inds[i+1]]=tmp
                if len(self.map.shape)>1:
                    self.map[:]=np.reshape(tmp,self.map.shape)
            
            #print("reduced")
class HealMap(SkyMap):
    def __init__(self,proj='RING',nside=512,tag='ipix'):
        if not(have_healpy):
            printf("Healpix map requested, but healpy not found.")
            return
        self.proj=proj
        self.nside=nside
        self.nx=healpy.nside2npix(self.nside)
        self.ny=1
        self.caches=None
        self.tag=tag
        self.map=np.zeros([self.nx,self.ny])
    def copy(self):
        newmap=HealMap(self.proj,self.nside,self.tag)
        newmap.map[:]=self.map[:]
        return newmap
    def pix_from_radec(self,ra,dec):
        ipix=healpy.ang2pix(self.nside,np.pi/2-dec,ra,self.proj=='NEST')
        return np.asarray(ipix,dtype='int32')
    #def get_pix(self,tod,savepix=True):
    #    if not(self.tag is None):
    #        ipix=tod.get_saved_pix(self.tag)
    #        if not(ipix is None):
    #            return ipix
    #    ra,dec=tod.get_radec()
    #    #ipix=healpy.ang2pix(self.nside,np.pi/2-tod.info['dy'],tod.info['dx'],self.proj=='NEST')
    #    ipix=healpy.ang2pix(self.nside,np.pi/2-dec,ra,self.proj=='NEST')
    #    if savepix:
    #        tod.save_pixellization(self.tag,ipix)            
    #    return ipix
    def write(self,fname='map.fits',overwrite=True):
        if self.map.shape[1]<=1:
            healpy.write_map(fname,self.map[:,0],nest=(self.proj=='NEST'),overwrite=overwrite)        
    

class HealPolMap(PolMap):
    def __init__(self,poltag='I',proj='RING',nside=512,tag='ipix',purge_pixellization=False):
        if not(have_healpy):
            printf("Healpix map requested, but healpy not found.")
            return
        pols=poltag2pols(poltag)
        if pols is None:
            print('Unrecognized polarization state ' + poltag + ' in PolMap.__init__')
            return
        npol=len(pols)
        self.proj=proj
        self.nside=nside
        self.nx=healpy.nside2npix(self.nside)
        self.ny=1
        self.npol=npol
        self.poltag=poltag
        self.pols=pols
        self.caches=None
        self.tag=tag
        self.purge_pixellization=purge_pixellization
        if self.npol>1:
            self.map=np.zeros([self.nx,self.ny,self.npol])
        else:
            self.map=np.zeros([self.nx,self.ny])
    def copy(self):
        if False:
            newmap=HealPolMap(self.poltag,self.proj,self.nside,self.tag)
            newmap.map[:]=self.map[:]
            return newmap
        else:
            return copy.deepcopy(self)
    #def get_pix(self,tod):
    #    ipix=healpy.ang2pix(self.nside,np.pi/2-tod.info['dy'],tod.info['dx'],self.proj=='NEST')
    #    return ipix
    def pix_from_radec(self,ra,dec):
        ipix=healpy.ang2pix(self.nside,np.pi/2-dec,ra,self.proj=='NEST')
        return np.asarray(ipix,dtype='int32')
    #def get_pix(self,tod,savepix=True):
    #    if not(self.tag is None):
    #        ipix=tod.get_saved_pix(self.tag)
    #        if not(ipix is None):
    #            return ipix
    #    ra,dec=tod.get_radec()
    #    ipix=self.pix_from_radec(ra,dec)
    #    if savepix:
    #        if not(self.tag is None):
    #            tod.save_pixellization(self.tag,ipix)
    #    return ipix

    def write(self,fname='map.fits',overwrite=True):
        if self.map.shape[1]<=1:
            if self.npol==1:
                healpy.write_map(fname,self.map[:,0],nest=(self.proj=='NEST'),overwrite=overwrite)        
            else:
                    ind=fname.rfind('.')
                    if ind>0:
                        if fname[ind+1:]=='fits':
                            head=fname[:ind]
                            tail=fname[ind:]
                        else:
                            head=fname
                            tail='.fits'
                    else:
                        head=fname
                        tail='.fits'
                    #tmp=np.zeros([self.ny,self.nx])
                    tmp=np.zeros(self.nx)
                    for i in range(self.npol):
                        tmp[:]=np.squeeze(self.map[:,:,i]).T
                        #print('tmp shape is ',tmp.shape)
                        fname=head+'_'+self.pols[i]+tail
                        healpy.write_map(fname,tmp,nest=(self.proj=='NEST'),overwrite=overwrite)
                        #healpy.write_map(fname,tmp[:,0],nest=(self.proj=='NEST'),overwrite=overwrite)
    

class Cuts:
    def __init__(self,tod,do_add=True):
        #if class(tod)==Cuts: #for use in copy
        if isinstance(tod,Cuts):
            self.map=tod.map.copy()
            self.bad_inds=tod.bad_inds.copy()
            self.namps=tod.nsamp
            self.do_add=tod.do_add
            return
        bad_inds=np.where(tod.info['bad_samples'])
        #dims=tod.info['dat_calib'].shape
        dims=tod.get_data_dims()
        bad_inds=np.ravel_multi_index(bad_inds,dims)
        self.nsamp=len(bad_inds)
        self.inds=bad_inds
        self.map=np.zeros(self.nsamp)
        self.do_add=do_add
    def clear(self):
        self.map[:]=0
    def axpy(self,cuts,a):
        self.map[:]=self.map[:]+a*cuts.map[:]
    def map2tod(self,tod,dat):
        dd=np.ravel(dat)
        if self.do_add:
            dd[self.inds]=self.map
        else:
            dd[self.inds]+=self.map
    def tod2map(self,tod,dat):
        dd=np.ravel(dat)
        self.map[:]=dd[self.inds]
    def dot(self,cuts):
        tot=np.dot(self.map,cuts.map)
        return tot
    def copy(self):
        return Cuts(self)
class CutsCompact:
    def __init__(self,tod):
        if isinstance(tod,CutsCompact):
            self.ndet=tod.ndet
            self.nseg=tod.nseg
            self.istart=tod.istart
            self.istop=tod.istop
        else:
            #ndet=tod.info['dat_calib'].shape[0]
            ndet=tod.get_ndet()
            self.ndet=ndet
            self.nseg=np.zeros(ndet,dtype='int')
            self.istart=[None]*ndet
            self.istop=[None]*ndet
            #self.imax=tod.info['dat_calib'].shape[1]
            self.imax=tod.get_ndata()

        self.imap=None
        self.map=None
        
    def copy(self,deep=True):
        copy=CutsCompact(self)
        if deep:
            if not(self.imap is None):
                copy.imap=self.imap.copy()
            if not(self.map is None):
                copy.map=self.map.copy()
        else:
            copy.imap=self.imap
            copy.map=self.map
        return copy
    def add_cut(self,det,istart,istop):
        if istart>=self.imax:
            #this is asking to add a cut past the end of the data.
            return
        if istop>self.imax: #don't have a cut run past the end of the timestream
            istop=self.imax
            
        self.nseg[det]=self.nseg[det]+1
        if self.istart[det] is None:
            self.istart[det]=[istart]
        else:
            self.istart[det].append(istart)
        if self.istop[det] is None:
            self.istop[det]=[istop]
        else:
            self.istop[det].append(istop)
    def get_imap(self):
        ncut=0
        for det in range(self.ndet):
            for i in range(self.nseg[det]):
                ncut=ncut+(self.istop[det][i]-self.istart[det][i])
        print('ncut is ' + repr(ncut))
        self.imap=np.zeros(ncut,dtype='int64')
        icur=0
        for det in range(self.ndet):
            for i in range(self.nseg[det]):
                istart=det*self.imax+self.istart[det][i]
                istop=det*self.imax+self.istop[det][i]
                nn=istop-istart
                self.imap[icur:icur+nn]=np.arange(istart,istop)
                icur=icur+nn
        self.map=np.zeros(len(self.imap))
    def cuts_from_array(self,cutmat):
        for det in range(cutmat.shape[0]):
            nseg,istart,istop=segs_from_vec(cutmat[det,:])
            self.nseg[det]=nseg
            self.istart[det]=istart
            self.istop[det]=istop
    def merge_cuts(self):
        tmp=np.ones(self.imax+2,dtype='bool')
        for det in range(self.ndet):
            if self.nseg[det]>1:  #if we only have one segment, don't have to worry about strange overlaps
                tmp[:]=True
                for i in range(self.nseg[det]):
                    tmp[(self.istart[det][i]+1):(self.istop[det][i]+1)]=False
                nseg,istart,istop=segs_from_vec(tmp,pad=False)
                self.nseg[det]=nseg
                self.istart[det]=istart
                self.istop[det]=istop
    
    def tod2map(self,tod,mat=None,do_add=True,do_omp=False):
        if mat is None:
            #mat=tod.info['dat_calib']
            mat=tod.get_data()
        tod2cuts_c(self.map.ctypes.data,mat.ctypes.data,self.imap.ctypes.data,len(self.imap),do_add)

    def map2tod(self,tod,mat=None,do_add=True,do_omp=False):
        if mat is None:
            #mat=tod.info['dat_calib']
            mat=tod.get_data()
        #print('first element is ' + repr(mat[0,self.imap[0]]))
        cuts2tod_c(mat.ctypes.data,self.map.ctypes.data,self.imap.ctypes.data,len(self.imap),do_add)
        #print('first element is now ' + repr(mat[0,self.imap[0]]))
        #return mat
    def clear(self):
        if not(self.map is None):
            self.map[:]=0
    def dot(self,other=None):
        if self.map is None:
            return None
        if other is None:
            return np.dot(self.map,self.map)
        else:
            if other.map is None:
                return None
            return np.dot(self.map,other.map)
    def axpy(self,common,a):
        self.map=self.map+a*common.map
    def write(self,fname=None):
        pass
    def apply_prior(self,x,Ax):
        Ax.map=Ax.map+self.map*x.map
    def __mul__(self,to_mul):
        tt=self.copy()
        tt.map=self.map*to_mul.map
        return tt                
            
class SkyMapCar(SkyMap):
    def pix_from_radec(self,ra,dec):
        xpix=np.round((ra-self.lims[0])*self.cosdec/self.pixsize)
        #ypix=np.round((dec-self.lims[2])/self.pixsize)
        ypix=((dec-self.lims[2])/self.pixsize)+0.5
        ipix=np.asarray(xpix*self.ny+ypix,dtype='int32')
        return ipix
        
class SkyMapCarOld:
    def __init__(self,lims,pixsize):
        try:
            self.lims=lims.copy()
        except:
            self.lims=lims[:]
        self.pixsize=pixsize
        self.cosdec=np.cos(0.5*(lims[2]+lims[3]))
        nx=int(np.ceil((lims[1]-lims[0])/pixsize*self.cosdec))
        ny=int(np.ceil((lims[3]-lims[2])/pixsize))
        self.nx=nx
        self.ny=ny
        self.npix=nx*ny
        self.map=np.zeros([nx,ny])
    def copy(self):
        mycopy=SkyMapCar(self.lims,self.pixsize)
        mycopy.map[:]=self.map[:]
        return mycopy
    def clear(self):
        self.map[:,:]=0

    def axpy(self,map,a):
        self.map[:]=self.map[:]+a*map.map[:]
        
    def assign(self,arr):
        assert(arr.shape[0]==self.nx)
        assert(arr.shape[1]==self.ny)
        self.map[:,:]=arr
    def get_pix(self,tod):
        xpix=np.round((tod.info['dx']-self.lims[0])*self.cosdec/self.pixsize)
        ypix=np.round((tod.info['dy']-self.lims[2])/self.pixsize)
        #ipix=np.asarray(ypix*self.nx+xpix,dtype='int32')
        ipix=np.asarray(xpix*self.ny+ypix,dtype='int32')
        return ipix
    def map2tod(self,tod,dat,do_add=True,do_omp=True):
        map2tod(dat,self.map,tod.info['ipix'],do_add,do_omp)

    def tod2map(self,tod,dat,do_add=True,do_omp=True):
        if do_add==False:
            self.clear()
        if do_omp:
            tod2map_omp(self.map,dat,tod.info['ipix'])
        else:
            tod2map_simple(self.map,dat,tod.info['ipix'])

    def r_th_maps(self):
        xvec=np.arange(self.nx)
        xvec=xvec-xvec.mean()        
        yvec=np.arange(self.ny)
        yvec=yvec-yvec.mean()
        ymat,xmat=np.meshgrid(yvec,xvec)
        rmat=np.sqrt(xmat**2+ymat**2)
        th=np.arctan2(xmat,ymat)
        return rmat,th
    def dot(self,map):
        tot=np.sum(self.map*map.map)
        return tot
def find_bad_skew_kurt(dat,skew_thresh=6.0,kurt_thresh=5.0):
    ndet=dat.shape[0]
    isgood=np.ones(ndet,dtype='bool')
    skew=np.mean(dat**3,axis=1)
    mystd=np.std(dat,axis=1)
    skew=skew/mystd**1.5
    mykurt=np.mean(dat**4,axis=1)
    kurt=mykurt/mystd**4-3
    
    isgood[np.abs(skew)>skew_thresh*np.median(np.abs(skew))]=False
    isgood[np.abs(kurt)>kurt_thresh*np.median(np.abs(kurt))]=False
    


    return skew,kurt,isgood

def timestreams_from_gauss(ra,dec,fwhm,tod,pred=None):
    if pred is None:
        #pred=np.zeros(tod.info['dat_calib'].shape)
        pred=tod.get_empty(True)
    #n=tod.info['dat_calib'].size
    n=np.product(tod.get_data_dims())
    assert(pred.size==n)
    npar_src=4 #x,y,sig,amp
    dx=tod.info['dx']
    dy=tod.info['dy']
    pp=np.zeros(npar_src)
    pp[0]=ra
    pp[1]=dec
    pp[2]=fwhm/np.sqrt(8*np.log(2))*np.pi/180/3600 
    pp[3]=1
    fill_gauss_src_c(pp.ctypes.data,dx.ctypes.data,dy.ctypes.data,pred.ctypes.data,n)    
    return pred

def timestreams_from_isobeta_c(params,tod,pred=None):
    if pred is None:
        #pred=np.zeros(tod.info['dat_calib'].shape)
        pred=tod.get_empty(True)
    #n=tod.info['dat_calib'].size
    n=np.product(tod.get_data_dims())
    assert(pred.size==n)
    dx=tod.info['dx']
    dy=tod.info['dy']
    fill_isobeta_c(params.ctypes.data,dx.ctypes.data,dy.ctypes.data,pred.ctypes.data,n)

    npar_beta=5 #x,y,theta,beta,amp
    npar_src=4 #x,y,sig,amp
    nsrc=(params.size-npar_beta)//npar_src
    for i in range(nsrc):
        pp=np.zeros(npar_src)
        ioff=i*npar_src+npar_beta
        pp[:]=params[ioff:(ioff+npar_src)]
        fill_gauss_src_c(pp.ctypes.data,dx.ctypes.data,dy.ctypes.data,pred.ctypes.data,n)


    return pred

def derivs_from_elliptical_isobeta(params,tod,*args,**kwargs):
    npar=len(params)
    assert(npar==7)
    pred=tod.get_empty()
    dims=np.hstack([npar,pred.shape])
    derivs=np.empty(dims)

    dx=tod.info['dx']
    dy=tod.info['dy']
    minkasi_nb.fill_elliptical_isobeta_derivs(params,dx,dy,pred,derivs)
    return derivs,pred

def derivs_from_elliptical_gauss(params,tod,*args,**kwargs):
    npar=len(params)
    assert(npar==6)
    pred=tod.get_empty()
    dims=np.hstack([npar,pred.shape])
    derivs=np.empty(dims)

    dx=tod.info['dx']
    dy=tod.info['dy']
    minkasi_nb.fill_elliptical_gauss_derivs(params,dx,dy,pred,derivs)
    return derivs,pred


def derivs_from_isobeta_c(params,tod,*args,**kwargs):
    npar=5;
    #n=tod.info['dat_calib'].size
    dims=tod.get_data_dims()
    n=np.product(dims)
    #sz_deriv=np.append(npar,tod.info['dat_calib'].shape)
    sz_deriv=np.append(npar,dims)
    #pred=np.zeros(tod.info['dat_calib'].shape)
    pred=tod.get_empty(True)
    derivs=np.zeros(sz_deriv)

    dx=tod.info['dx']
    dy=tod.info['dy']
    fill_isobeta_derivs_c(params.ctypes.data,dx.ctypes.data,dy.ctypes.data,pred.ctypes.data,derivs.ctypes.data,n)

    return derivs,pred

def derivs_from_gauss_c(params,tod,*args,**kwargs):
    npar=4
    #n=tod.info['dat_calib'].size
    n=tod.get_nsamp()
    #sz_deriv=np.append(npar,tod.info['dat_calib'].shape)
    sz_deriv=np.append(npar,tod.get_data_dims())
    
    #pred=np.zeros(tod.info['dat_calib'].shape)
    pred=tod.get_empty(True)

    derivs=np.zeros(sz_deriv)

    dx=tod.info['dx']
    dy=tod.info['dy']
    fill_gauss_derivs_c(params.ctypes.data,dx.ctypes.data,dy.ctypes.data,pred.ctypes.data,derivs.ctypes.data,n)

    return derivs,pred

def derivs_from_map(pars,tod,fun,map,dpar,do_symm=False,*args,**kwargs):
    #print('do_symm is ',do_symm)
    pred=tod.get_empty()
    fun(map,pars,*args,**kwargs)
    map.map2tod(tod,pred,False)
    npar=len(pars)
    tmp=tod.get_empty()
    if do_symm:
        tmp2=tod.get_empty()
    derivs=np.empty([npar,pred.shape[0],pred.shape[1]])
    for i in range(npar):
        pp=pars.copy()
        pp[i]=pp[i]+dpar[i]
        fun(map,pp,*args,**kwargs)
        tmp[:]=0 #strictly speaking, we shouldn't need this, but it makes us more robust to bugs elsewhere
        map.map2tod(tod,tmp,False)
        if do_symm:
            pp=pars.copy()
            pp[i]=pp[i]-dpar[i]
            fun(map,pp,*args,**kwargs)
            tmp2[:]=0
            map.map2tod(tod,tmp2,False)
            derivs[i,:,:]=(tmp-tmp2)/(2*dpar[i])
        else:
            derivs[i,:,:]=(tmp-pred)/(dpar[i])
    #pred=np.reshape(pred,pred.size)
    #derivs=np.reshape(derivs,[derivs.shape[0],derivs.shape[1]*derivs.shape[2]])
    return derivs,pred 

def timestreams_from_isobeta(params,tod):
    npar_beta=5 #x,y,theta,beta,amp
    npar_src=4 #x,y,sig,amp
    nsrc=(params.size-npar_beta)//npar_src
    assert(params.size==nsrc*npar_src+npar_beta)
    x0=params[0]
    y0=params[1]
    theta=params[2]
    beta=params[3]
    amp=params[4]
    cosdec=np.cos(y0)


    dx=(tod.info['dx']-x0)*cosdec
    dy=tod.info['dy']-y0
    rsqr=dx*dx+dy*dy
    rsqr=rsqr/theta**2
    #print rsqr.max()
    pred=amp*(1+rsqr)**(0.5-1.5*beta)
    for i in range(nsrc):
        src_x=params[i*npar_src+npar_beta+0]
        src_y=params[i*npar_src+npar_beta+1]
        src_sig=params[i*npar_src+npar_beta+2]
        src_amp=params[i*npar_src+npar_beta+3]
        
        dx=tod.info['dx']-src_x
        dy=tod.info['dy']-src_y
        rsqr=( (dx*np.cos(src_y))**2+dy**2)
        pred=pred+src_amp*np.exp(-0.5*rsqr/src_sig**2)

    return pred

    

def isobeta_src_chisq(params,tods):
    chisq=0.0
    for tod in tods.tods:
        pred=timestreams_from_isobeta_c(params,tod)
        #chisq=chisq+tod.timestream_chisq(tod.info['dat_calib']-pred)
        chisq=chisq+tod.timestream_chisq(tod.get_data()-pred)
        
    return chisq
    npar_beta=5 #x,y,theta,beta,amp
    npar_src=4 #x,y,sig,amp
    nsrc=(params.size-npar_beta)//npar_src
    assert(params.size==nsrc*npar_src+npar_beta)
    x0=params[0]
    y0=params[1]
    theta=params[2]
    beta=params[3]
    amp=params[4]
    cosdec=np.cos(y0)
    chisq=0.0
    for tod in tods.tods:
        dx=tod.info['dx']-x0
        dy=tod.info['dy']-y0
        rsqr=(dx*cosdec)**2+dy**2
        pred=amp*(1+rsqr/theta**2)**(0.5-1.5*beta)
        for i in range(nsrc):
            src_x=params[i*npar_src+npar_beta+0]
            src_y=params[i*npar_src+npar_beta+1]
            src_sig=params[i*npar_src+npar_beta+2]
            src_amp=params[i*npar_src+npar_beta+3]

            dx=tod.info['dx']-src_x
            dy=tod.info['dy']-src_y
            rsqr=( (dx*np.cos(src_y))**2+dy**2)
            pred=pred+src_amp*np.exp(-0.5*rsqr/src_sig**2)
        #chisq=chisq+tod.timestream_chisq(tod.info['dat_calib']-pred)
        chisq=chisq+tod.timestream_chisq(tod.get_data()-pred)
    return chisq



class NoiseBinnedDet:
    def __init__(self,dat,dt,freqs=None,scale_facs=None):
        ndet=dat.shape[0]
        ndata=dat.shape[1]
        nn=2*(ndata-1)
        dnu=1/(nn*dt)
        bins=np.asarray(freqs/dnu,dtype='int')
        bins=bins[bins<ndata]
        bins=np.hstack([bins,ndata])
        if bins[0]>0:
            bins=np.hstack([0,bins])
        if bins[0]<0:
            bins[0]=0
        self.bins=bins
        nbin=len(bins)-1
        self.nbin=nbin
        det_ps=np.zeros([ndet,nbin])
        datft=mkfftw.fft_r2r(dat)
        for i in range(nbin):
            det_ps[:,i]=1.0/np.mean(datft[:,bins[i]:bins[i+1]]**2,axis=1)
        self.det_ps=det_ps
        self.ndata=ndata
        self.ndet=ndet
        self.nn=nn
    def apply_noise(self,dat):
        datft=mkfftw.fft_r2r(dat)
        for i in range(self.nbin):
            #datft[:,self.bins[i]:self.bins[i+1]]=datft[:,self.bins[i]:self.bins[i+1]]*np.outer(self.det_ps[:,i],self.bins[i+1]-self.bins[i])
            datft[:,self.bins[i]:self.bins[i+1]]=datft[:,self.bins[i]:self.bins[i+1]]*np.outer(self.det_ps[:,i],np.ones(self.bins[i+1]-self.bins[i]))
        dd=mkfftw.fft_r2r(datft)
        dd[:,0]=0.5*dd[:,0]
        dd[:,-1]=0.5*dd[:,-1]
        return dd

class NoiseWhite:
    def __init__(self,dat):
        #this is the ratio between the median absolute
        #deviation of the diff and sigma
        fac=scipy.special.erfinv(0.5)*2
        sigs=np.median(np.abs(np.diff(dat,axis=1)),axis=1)/fac
        self.sigs=sigs
        self.weights=1/sigs**2
    def apply_noise(self,dat):
        assert(dat.shape[0]==len(self.weights))
        ndet=dat.shape[0]
        for i in range(ndet):
            dat[i,:]=dat[i,:]*self.weights[i]
        return dat
class NoiseWhiteNotch:
    def __init__(self,dat,numin,numax,tod):
        fac=scipy.special.erfinv(0.5)*2
        sigs=np.median(np.abs(np.diff(dat,axis=1)),axis=1)/fac
        self.sigs=sigs
        self.weights=1/sigs**2
        self.weights=self.weights/(2*(dat.shape[1]-1)) #fold in fft normalization to the weights
        tvec=tod.get_tvec()
        dt=np.median(np.diff(tvec))
        tlen=tvec[-1]-tvec[0]
        dnu=1.0/(2*tlen-dt)
        self.istart=int(np.floor(numin/dnu))
        self.istop=int(np.ceil(numax/dnu))+1

    def apply_noise(self,dat):
        assert(dat.shape[0]==len(self.weights))
        datft=mkfftw.fft_r2r(dat)
        datft[:,self.istart:self.istop]=0
        dat=mkfftw.fft_r2r(datft)

        ndet=dat.shape[0]
        for i in range(ndet):
            dat[i,:]=dat[i,:]*self.weights[i]
        return dat
        
class NoiseBinnedEig:
    def __init__(self,dat,dt,freqs=None,scale_facs=None,thresh=5.0):

        ndet=dat.shape[0]
        ndata=dat.shape[1]
        nn=2*(ndata-1)

        mycov=np.dot(dat,dat.T)
        mycov=0.5*(mycov+mycov.T)
        ee,vv=np.linalg.eig(mycov)
        mask=ee>thresh*thresh*np.median(ee)
        vecs=vv[:,mask]
        ts=np.dot(vecs.T,dat)
        resid=dat-np.dot(vv[:,mask],ts)
        dnu=1/(nn*dt)
        print('dnu is ' + repr(dnu))
        bins=np.asarray(freqs/dnu,dtype='int')
        bins=bins[bins<ndata]
        bins=np.hstack([bins,ndata])
        if bins[0]>0:
            bins=np.hstack([0,bins])
        if bins[0]<0:
            bins[0]=0
        self.bins=bins
        nbin=len(bins)-1
        self.nbin=nbin

        nmode=ts.shape[0]
        det_ps=np.zeros([ndet,nbin])
        mode_ps=np.zeros([nmode,nbin])
        residft=mkfftw.fft_r2r(resid)
        modeft=mkfftw.fft_r2r(ts)
        
        for i in range(nbin):
            det_ps[:,i]=1.0/np.mean(residft[:,bins[i]:bins[i+1]]**2,axis=1)
            mode_ps[:,i]=1.0/np.mean(modeft[:,bins[i]:bins[i+1]]**2,axis=1)
        self.modes=vecs.copy()
        if not(np.all(np.isfinite(det_ps))):
            print("warning - have non-finite numbers in noise model.  This should not be unexpected.")
            det_ps[~np.isfinite(det_ps)]=0.0
        self.det_ps=det_ps
        self.mode_ps=mode_ps
        self.ndata=ndata
        self.ndet=ndet
        self.nn=nn
    def apply_noise(self,dat):
        assert(dat.shape[0]==self.ndet)
        assert(dat.shape[1]==self.ndata)
        datft=mkfftw.fft_r2r(dat)
        for i in range(self.nbin):
            n=self.bins[i+1]-self.bins[i]
            #print('bins are ',self.bins[i],self.bins[i+1],n,datft.shape[1])
            tmp=self.modes*np.outer(self.det_ps[:,i],np.ones(self.modes.shape[1]))
            mat=np.dot(self.modes.T,tmp)
            mat=mat+np.diag(self.mode_ps[:,i])
            mat_inv=np.linalg.inv(mat)
            Ax=datft[:,self.bins[i]:self.bins[i+1]]*np.outer(self.det_ps[:,i],np.ones(n))
            tmp=np.dot(self.modes.T,Ax)
            tmp=np.dot(mat_inv,tmp)
            tmp=np.dot(self.modes,tmp)
            tmp=Ax-tmp*np.outer(self.det_ps[:,i],np.ones(n))
            datft[:,self.bins[i]:self.bins[i+1]]=tmp
            #print(tmp.shape,mat.shape)
        dd=mkfftw.fft_r2r(datft)
        dd[:,0]=0.5*dd[:,0]
        dd[:,-1]=0.5*dd[:,-1]
        return dd
class NoiseCMWhite:
    def __init__(self,dat):
        print('setting up noise cm white')
        u,s,v=np.linalg.svd(dat,0)
        self.ndet=len(s)
        ind=np.argmax(s)
        self.v=np.zeros(self.ndet)
        self.v[:]=u[:,ind]
        pred=np.outer(self.v*s[ind],v[ind,:])
        dat_clean=dat-pred
        myvar=np.std(dat_clean,1)**2
        self.mywt=1.0/myvar
    def apply_noise(self,dat,dd=None):
        t1=time.time()
        mat=np.dot(self.v,np.diag(self.mywt))
        lhs=np.dot(self.v,mat.T)
        rhs=np.dot(mat,dat)
        if isinstance(lhs,np.ndarray):
            cm=np.dot(np.linalg.inv(lhs),rhs)
        else:
            cm=rhs/lhs
        t2=time.time()
        if dd is None:
            dd=np.empty(dat.shape)
        if have_numba:
            np.outer(-self.v,cm,dd)
            t3=time.time()
            #dd[:]=dd[:]+dat
            minkasi_nb.axpy_in_place(dd,dat)
            minkasi_nb.scale_matrix_by_vector(dd,self.mywt)
        else:
            dd=dat-np.outer(self.v,cm)
            #print(dd[:4,:4])
            t3=time.time()
            tmp=np.repeat([self.mywt],len(cm),axis=0).T
            dd=dd*tmp
        t4=time.time()
        #print(t2-t1,t3-t2,t4-t3)
        return dd
    def get_det_weights(self):
        return self.mywt.copy()

class NoiseSmoothedSVD:
    def __init__(self,dat_use,fwhm=50,prewhiten=False,fit_powlaw=False,u_in=None):
        if prewhiten:
            noisevec=np.median(np.abs(np.diff(dat_use,axis=1)),axis=1)
            dat_use=dat_use/(np.repeat([noisevec],dat_use.shape[1],axis=0).transpose())
        if u_in is None:
            u,s,v=np.linalg.svd(dat_use,0)
            ndet=s.size
        else:
            u=u_in
            assert(u.shape[0]==u.shape[1])
            ndet=u.shape[0]

        #print(u.shape,s.shape,v.shape)
        print('got svd')

        n=dat_use.shape[1]
        self.v=np.zeros([ndet,ndet])
        self.v[:]=u.transpose()
        if u_in is None:
            self.vT=self.v.T
        else:
            self.vT=np.linalg.inv(self.v)
        dat_rot=np.dot(self.v,dat_use)
        if fit_powlaw:
            spec_smooth=0*dat_rot
            for ind in range(ndet):
                fitp,datsqr,C=fit_ts_ps(dat_rot[ind,:]);
                spec_smooth[ind,1:]=C
        else:
            dat_trans=mkfftw.fft_r2r(dat_rot)
            spec_smooth=smooth_many_vecs(dat_trans**2,fwhm)
        spec_smooth[:,1:]=1.0/spec_smooth[:,1:]
        spec_smooth[:,0]=0
        if prewhiten:
            self.noisevec=noisevec.copy()
        else:
            self.noisevec=None
        self.mywt=spec_smooth
    def apply_noise(self,dat):
        if not(self.noisevec is None):
            noisemat=np.repeat([self.noisevec],dat.shape[1],axis=0).transpose()
            dat=dat/noisemat
        dat_rot=np.dot(self.v,dat)
        datft=mkfftw.fft_r2r(dat_rot)
        nn=datft.shape[1]
        datft=datft*self.mywt[:,:nn]
        dat_rot=mkfftw.fft_r2r(datft)
        #dat=np.dot(self.v.T,dat_rot)
        dat=np.dot(self.vT,dat_rot)
        dat[:,0]=0.5*dat[:,0]
        dat[:,-1]=0.5*dat[:,-1]
        if not(self.noisevec is None):
            #noisemat=np.repeat([self.noisevec],dat.shape[1],axis=0).transpose()
            dat=dat/noisemat        
        return dat

    def apply_noise_wscratch(self,dat,tmp,tmp2):
        if not(self.noisevec is None):
            noisemat=np.repeat([self.noisevec],dat.shape[1],axis=0).transpose()
            dat=dat/noisemat
        dat_rot=tmp
        dat_rot=np.dot(self.v,dat,dat_rot)
        dat=tmp2
        datft=dat
        datft=mkfftw.fft_r2r(dat_rot,datft)
        nn=datft.shape[1]
        datft[:]=datft*self.mywt[:,:nn]
        dat_rot=tmp
        dat_rot=mkfftw.fft_r2r(datft,dat_rot)
        #dat=np.dot(self.v.T,dat_rot)
        dat=np.dot(self.vT,dat_rot,dat)
        dat[:,0]=0.5*dat[:,0]
        dat[:,-1]=0.5*dat[:,-1]
        if not(self.noisevec is None):
            #noisemat=np.repeat([self.noisevec],dat.shape[1],axis=0).transpose()
            dat=dat/noisemat        
        return dat

    def get_det_weights(self):
        """Find the per-detector weights for use in making actual noise maps."""
        mode_wt=np.sum(self.mywt,axis=1)
        #tmp=np.dot(self.v.T,np.dot(np.diag(mode_wt),self.v))
        tmp=np.dot(self.vT,np.dot(np.diag(mode_wt),self.v))
        return np.diag(tmp).copy()*2.0

class Tod:
    def __init__(self,info):
        self.info=info.copy()
        self.jumps=None
        self.cuts=None
        self.noise=None
        self.noise_delayed=False
    def lims(self):
        xmin=self.info['dx'].min()
        xmax=self.info['dx'].max()
        ymin=self.info['dy'].min()
        ymax=self.info['dy'].max()
        return xmin,xmax,ymin,ymax
    def set_apix(self):
        '''calculates dxel normalized to +-1 from elevation'''
        #TBD pass in and calculate scan center's elevation vs time
        elev=np.mean(self.info['elev'],axis=0)
        x=np.arange(elev.shape[0])/elev.shape[0] 
        a=np.polyfit(x,elev,2)
        ndet=self.info['elev'].shape[0]
        track_elev,xel=np.meshgrid(a[2]+a[1]*x+a[0]*x**2,np.ones(ndet))
        delev=self.info['elev'] - track_elev
        ml=np.max(np.abs(delev))
        self.info['apix']=delev/ml
    def get_ndet(self):
        return self.info['dat_calib'].shape[0]
    def get_ndata(self):
        return self.info['dat_calib'].shape[1]
    def get_nsamp(self):
        #get total number of timestream samples, not samples per detector
        #return np.product(self.info['dat_calib'].shape)
        return self.get_ndet()*self.get_ndata()

    def get_saved_pix(self,tag=None):
        if tag is None:
            return None
        if tag in self.info.keys():
            return self.info[tag]
        else:
            return None
    def clear_saved_pix(self,tag=None):
        if tag is None:
            return
        if tag in self.info.keys():
            del(self.info[tag])
    def save_pixellization(self,tag,ipix):
        if tag in self.info.keys():
            print('warning - overwriting key ',tag,' in tod.save_pixellization.')
        self.info[tag]=ipix
    

    def get_data_dims(self):
        return (self.get_ndet(),self.get_ndata())
        #dims=self.info['dat_calib'].shape
        #if len(dims)==1:
        #    dims=np.asarray([1,dims[0]],dtype='int')
        #return dims
        #return self.info['dat_calib'].shape

    def get_data(self):
        return self.info['dat_calib']
    def get_tvec(self):
        return self.info['ctime']

    def get_radec(self):
        return self.info['dx'],self.info['dy']
    def get_empty(self,clear=False):
        if 'dtype' in self.info.keys():
            dtype=self.info['dtype']
        elif 'dat_calib' in self.info.keys():
            dtype=self.info['dat_calib'].dtype
        else:            
            dtype='float'
        if clear:
            #return np.zeros(self.info['dat_calib'].shape,dtype=self.info['dat_calib'].dtype)            
            return np.zeros([self.get_ndet(),self.get_ndata()],dtype=dtype)
        else:
            #return np.empty(self.info['dat_calib'].shape,dtype=self.info['dat_calib'].dtype)
            return np.empty([self.get_ndet(),self.get_ndata()],dtype=dtype)
    def set_tag(self,tag):
        self.info['tag']=tag
    def set_pix(self,map):
        ipix=map.get_pix(self)
        #self.info['ipix']=ipix
        self.info[map.tag]=ipix
    def copy(self,copy_info=False):
        if copy_info:
            myinfo=self.info.copy()
            for key in myinfo.keys():
                try:
                    myinfo[key]=self.info[key].copy()
                except:
                    pass
            tod=Tod(myinfo)
        else:
            tod=Tod(self.info)
        if not(self.jumps is None):
            try:
                tod.jumps=self.jumps.copy()
            except:
                tod.jumps=self.jumps[:]
        if not(self.cuts is None):
            try:
                tod.cuts=self.cuts.copy()
            except:
                tod.cuts=self.cuts[:]
            tod.cuts=self.cuts[:]
        tod.noise=self.noise
            
        return tod
    def set_noise(self,modelclass=NoiseSmoothedSVD,dat=None,delayed=False,*args,**kwargs):
        if delayed:
            self.noise_args=copy.deepcopy(args)
            self.noise_kwargs=copy.deepcopy(kwargs)
            self.noise_delayed=True
            self.noise_modelclass=modelclass
        else:
            self.noise_delayed=False
            if dat is None:
                dat=self.info['dat_calib']
            self.noise=modelclass(dat,*args,**kwargs)
    def get_det_weights(self):
        if self.noise is None:
            print("noise model not set in get_det_weights.")
            return None
        try:
            return self.noise.get_det_weights()
        except:
            print("noise model does not support detector weights in get_det_weights.")
            return None
    def set_noise_white_masked(self):
        self.info['noise']='white_masked'
        self.info['mywt']=np.ones(self.info['dat_calib'].shape[0])
    def apply_noise_white_masked(self,dat=None):
        if dat is None:
            dat=self.info['dat_calib']
        dd=self.info['mask']*dat*np.repeat([self.info['mywt']],self.info['dat_calib'].shape[1],axis=0).transpose()
        return dd
    def set_noise_cm_white(self):
        print('deprecated usage - please switch to tod.set_noise(minkasi.NoiseCMWhite)')
        self.set_noise(NoiseCMWhite)
        return

        u,s,v=np.linalg.svd(self.info['dat_calib'],0)
        ndet=len(s)
        ind=np.argmax(s)
        mode=np.zeros(ndet)
        #mode[:]=u[:,0]  #bug fixes pointed out by Fernando Zago.  19 Nov 2019
        #pred=np.outer(mode,v[0,:])
        mode[:]=u[:,ind]
        pred=np.outer(mode*s[ind],v[ind,:])

        dat_clean=self.info['dat_calib']-pred
        myvar=np.std(dat_clean,1)**2
        self.info['v']=mode
        self.info['mywt']=1.0/myvar
        self.info['noise']='cm_white'
        
    def apply_noise_cm_white(self,dat=None):
        print("I'm not sure how you got here (tod.apply_noise_cm_white), but you should not have been able to.  Please complain to someone.")
        if dat is None:
            dat=self.info['dat_calib']

        mat=np.dot(self.info['v'],np.diag(self.info['mywt']))
        lhs=np.dot(self.info['v'],mat.transpose())
        rhs=np.dot(mat,dat)
        #if len(lhs)>1:
        if isinstance(lhs,np.ndarray):
            cm=np.dot(np.linalg.inv(lhs),rhs)
        else:
            cm=rhs/lhs
        dd=dat-np.outer(self.info['v'],cm)
        tmp=np.repeat([self.info['mywt']],len(cm),axis=0).transpose()
        dd=dd*tmp
        return dd
    def set_noise_binned_eig(self,dat=None,freqs=None,scale_facs=None,thresh=5.0):
        if dat is None:
            dat=self.info['dat_calib']
        mycov=np.dot(dat,dat.T)
        mycov=0.5*(mycov+mycov.T)
        ee,vv=np.linalg.eig(mycov)
        mask=ee>thresh*thresh*np.median(ee)
        vecs=vv[:,mask]
        ts=np.dot(vecs.T,dat)
        resid=dat-np.dot(vv[:,mask],ts)
        
        return resid
    def set_noise_smoothed_svd(self,fwhm=50,func=None,pars=None,prewhiten=False,fit_powlaw=False):
        '''If func comes in as not empty, assume we can call func(pars,tod) to get a predicted model for the tod that
        we subtract off before estimating the noise.'''

        
        print('deprecated usage - please switch to tod.set_noise(minkasi.NoiseSmoothedSVD)')

        if func is None:
            self.set_noise(NoiseSmoothedSVD,self.info['dat_calib'])
        else:
            dat_use=func(pars,self)
            dat_use=self.info['dat_calib']-dat_use
            self.set_noise(NoiseSmoothedSVD,dat_use)
        return


        if func is None:
            dat_use=self.info['dat_calib']
        else:
            dat_use=func(pars,self)
            dat_use=self.info['dat_calib']-dat_use
            #u,s,v=numpy.linalg.svd(self.info['dat_calib']-tmp,0)
        if prewhiten:
            noisevec=np.median(np.abs(np.diff(dat_use,axis=1)),axis=1)
            dat_use=dat_use/(np.repeat([noisevec],dat_use.shape[1],axis=0).transpose())
        u,s,v=np.linalg.svd(dat_use,0)
        print('got svd')
        ndet=s.size
        n=self.info['dat_calib'].shape[1]
        self.info['v']=np.zeros([ndet,ndet])
        self.info['v'][:]=u.transpose()
        dat_rot=np.dot(self.info['v'],self.info['dat_calib'])
        if fit_powlaw:
            spec_smooth=0*dat_rot
            for ind in range(ndet):
                fitp,datsqr,C=fit_ts_ps(dat_rot[ind,:]);
                spec_smooth[ind,1:]=C
        else:
            dat_trans=mkfftw.fft_r2r(dat_rot)
            spec_smooth=smooth_many_vecs(dat_trans**2,fwhm)
        spec_smooth[:,1:]=1.0/spec_smooth[:,1:]
        spec_smooth[:,0]=0
        if prewhiten:
            self.info['noisevec']=noisevec.copy()
        self.info['mywt']=spec_smooth
        self.info['noise']='smoothed_svd'
        #return dat_rot
        
    def apply_noise(self,dat=None):
        if dat is None:
            #dat=self.info['dat_calib']
            dat=self.get_data().copy() #the .copy() is here so you don't
                                       #overwrite data stored in the TOD.
        if self.noise_delayed:
            self.noise=self.noise_modelclass(dat,*(self.noise_args), **(self.noise_kwargs))
            self.noise_delayed=False
        try:
            return self.noise.apply_noise(dat)
        except:
            print("unable to use class-based noised, falling back onto hardwired.")
            
        if self.info['noise']=='cm_white':
            #print 'calling cm_white'
            return self.apply_noise_cm_white(dat)
        if self.info['noise']=='white_masked':
            return self.apply_noise_white_masked(dat)
        #if self.info.has_key('noisevec'):
        if 'noisevec' in self.info:
            noisemat=np.repeat([self.info['noisevec']],dat.shape[1],axis=0).transpose()
            dat=dat/noisemat
        dat_rot=np.dot(self.info['v'],dat)

        datft=mkfftw.fft_r2r(dat_rot)
        nn=datft.shape[1]
        datft=datft*self.info['mywt'][:,0:nn]
        dat_rot=mkfftw.fft_r2r(datft)
        dat=np.dot(self.info['v'].transpose(),dat_rot)
        #if self.info.has_key('noisevec'):
        if 'noisevec' in self.info:
            dat=dat/noisemat
        dat[:,0]=0.5*dat[:,0]
        dat[:,-1]=0.5*dat[:,-1]

        return dat
    def mapset2tod(self,mapset,dat=None):
        if dat is None:
            #dat=0*self.info['dat_calib']
            dat=self.get_empty(True)
        for map in mapset.maps:
            map.map2tod(self,dat)
        return dat
    def tod2mapset(self,mapset,dat=None):                     
        if dat is None:
            #dat=self.info['dat_calib']
            dat=self.get_data()
        for map in mapset.maps:
            map.tod2map(self,dat)
    def dot(self,mapset,mapset_out,times=False):
        #tmp=0.0*self.info['dat_calib']
        #for map in mapset.maps:
        #    map.map2tod(self,tmp)
        t1=time.time()
        tmp=self.mapset2tod(mapset)
        t2=time.time()
        tmp=self.apply_noise(tmp)
        t3=time.time()
        self.tod2mapset(mapset_out,tmp)
        t4=time.time()
        #for map in mapset_out.maps:
        #    map.tod2map(self,tmp)
        if times:
            return(np.asarray([t2-t1,t3-t2,t4-t3]))
    def set_jumps(self,jumps):
        self.jumps=jumps
    def cut_detectors(self,isgood):
        #cut all detectors not in boolean array isgood
        isbad=np.asarray(1-isgood,dtype='bool')
        bad_inds=np.where(isbad)
        bad_inds=np.fliplr(bad_inds)
        bad_inds=bad_inds[0]
        print(bad_inds)
        nkeep=np.sum(isgood)
        for key in self.info.keys():
            if isinstance(self.info[key],np.ndarray):
                self.info[key]=slice_with_copy(self.info[key],isgood)
        if not(self.jumps is None):
            for i in bad_inds:
                print('i in bad_inds is ',i)
                del(self.jumps[i])
        if not(self.cuts is None):
            for i in bad_inds:
                del(self.cuts[i])
                
    def timestream_chisq(self,dat=None):
        if dat is None:
            dat=self.info['dat_calib']
        dat_filt=self.apply_noise(dat)
        chisq=np.sum(dat_filt*dat)
        return chisq
    def prior_from_skymap(self,skymap):
        """stuff.
        prior_from_skymap(self,skymap):
        Given e.g. the gradient of a map that has been zeroed under some threshold,
        return a CutsCompact object that can be used as a prior for solving for per-sample deviations
        due to strong map gradients.  This is to reduce X's around bright sources.  The input map
        should be a SkyMap that is non-zero where one wishes to solve for the per-sample deviations, and 
        the non-zero values should be the standard deviations expected in those pixel.  The returned CutsCompact 
        object will have the weight (i.e. 1/input squared) in its map.        
        """
        tmp=np.zeros(self.info['dat_calib'].shape)
        skymap.map2tod(self,tmp)
        mask=(tmp==0)
        prior=CutsCompact(self)
        prior.cuts_from_array(mask)
        prior.get_imap()
        prior.tod2map(self,tmp)
        prior.map=1.0/prior.map**2
        return prior

def slice_with_copy(arr,ind):
    if isinstance(arr,np.ndarray):
        myshape=arr.shape

        if len(myshape)==1:
            ans=np.zeros(ind.sum(),dtype=arr.dtype)
            print(ans.shape)
            print(ind.sum())
            ans[:]=arr[ind]
        else:   
            mydims=np.append(np.sum(ind),myshape[1:])
            print(mydims,mydims.dtype)
            ans=np.zeros(mydims,dtype=arr.dtype)
            ans[:,:]=arr[ind,:].copy()
        return ans
    return None #should not get here
class TodVec:
    def __init__(self):
        self.tods=[]
        self.ntod=0
    def add_tod(self,tod):

        self.tods.append(tod.copy())
        self.tods[-1].set_tag(self.ntod)
        self.ntod=self.ntod+1
    def lims(self):
        if self.ntod==0:
            return None
        xmin,xmax,ymin,ymax=self.tods[0].lims()
        for i in range(1,self.ntod):
            x1,x2,y1,y2=self.tods[i].lims()
            xmin=min(x1,xmin)
            xmax=max(x2,xmax)
            ymin=min(y1,ymin)
            ymax=max(y2,ymax)
        if have_mpi:
            print('before reduction lims are ',[xmin,xmax,ymin,ymax])
            xmin=comm.allreduce(xmin,op=MPI.MIN)
            xmax=comm.allreduce(xmax,op=MPI.MAX)
            ymin=comm.allreduce(ymin,op=MPI.MIN)
            ymax=comm.allreduce(ymax,op=MPI.MAX)
            print('after reduction lims are ',[xmin,xmax,ymin,ymax])
        return [xmin,xmax,ymin,ymax]
    def set_pix(self,map):
        for tod in self.tods:
            #ipix=map.get_pix(tod)
            #tod.info['ipix']=ipix
            tod.set_pix(map)
    def set_apix(self):
        for tod in self.tods:
            tod.set_apix()
    def dot_cached(self,mapset,mapset2=None):
        nthread=get_nthread()
        mapset2.get_caches()
        for i in range(self.ntod):
            tod=self.tods[i]
            tod.dot(mapset,mapset2)
        mapset2.clear_caches()
        if have_mpi:
            mapset2.mpi_reduce()

        return mapset2

    def get_nsamp(self,reduce=True):
        tot=0
        for tod in self.tods:
            tot=tot+tod.get_nsamp()
        if reduce:
            if have_mpi:
                tot=comm.allreduce(tot)
        return tot

    def dot(self,mapset,mapset2=None,report_times=False,cache_maps=False):
        if mapset2 is None:
            mapset2=mapset.copy()
            mapset2.clear()

        if cache_maps:
            mapset2=self.dot_cached(mapset,mapset2)
            return mapset2
            

        times=np.zeros(self.ntod)
        tot_times=0
        #for tod in self.tods:
        for i in range(self.ntod):
            tod=self.tods[i]
            t1=time.time()
            mytimes=tod.dot(mapset,mapset2,True)
            t2=time.time()
            tot_times=tot_times+mytimes
            times[i]=t2-t1
        if have_mpi:
            mapset2.mpi_reduce()
        print(tot_times)
        if report_times:
            return mapset2,times
        else:
            return mapset2
    def make_rhs(self,mapset,do_clear=False):
        if do_clear:
            mapset.clear()
        for tod in self.tods:
            dat_filt=tod.apply_noise()
            for map in mapset.maps:
                map.tod2map(tod,dat_filt)
        
        if have_mpi:
            mapset.mpi_reduce()

def read_tod_from_fits_cbass(fname,dopol=False,lat=37.2314,lon=-118.2941,v34=True,nm20=False):
    f=pyfits.open(fname)
    raw=f[1].data
    ra=raw['RA']
    dec=raw['DEC']
    flag=raw['FLAG']
    I=0.5*(raw['I1']+raw['I2'])


    mjd=raw['MJD']
    tvec=(mjd-2455977.5+2400000.5)*86400+1329696000
    #(mjd-2455977.5)*86400+1329696000;
    dt=np.median(np.diff(tvec))

    dat={}
    dat['dx']=np.reshape(np.asarray(ra,dtype='float64'),[1,len(ra)])
    dat['dy']=np.reshape(np.asarray(dec,dtype='float64'),[1,len(dec)])
    dat['dt']=dt
    dat['ctime']=tvec
    if dopol:
        dat['dx']=np.vstack([dat['dx'],dat['dx']])
        dat['dy']=np.vstack([dat['dy'],dat['dy']])
        Q=0.5*(raw['Q1']+raw['Q2'])
        U=0.5*(raw['U1']+raw['U2'])
        dat['dat_calib']=np.zeros([2,len(Q)])
        if v34:  #We believe this is the correct sign convention for V34
            dat['dat_calib'][0,:]=-U
            dat['dat_calib'][1,:]=Q
        else:
            dat['dat_calib'][0,:]=Q
            dat['dat_calib'][1,:]=U            
        az=raw['AZ']
        el=raw['EL']
        #JLS- changing default az/el to radians and not degrees in TOD
        dat['az']=az*np.pi/180
        dat['el']=el*np.pi/180
        
        #dat['AZ']=az
        #dat['EL']=el
        #dat['ctime']=tvec
        dat['mask']=np.zeros([2,len(Q)],dtype='int8')
        dat['mask'][0,:]=1-raw['FLAG']
        dat['mask'][1,:]=1-raw['FLAG']
        if have_qp:
            Q = qp.QPoint(accuracy='low', fast_math=True, mean_aber=True,num_threads=4)
            #q_bore = Q.azel2bore(dat['AZ'], dat['EL'], 0*dat['AZ'], 0*dat['AZ'], lon*np.pi/180, lat*np.pi/180, dat['ctime'])
            q_bore = Q.azel2bore(az,el, 0*az, 0*az, lon, lat, dat['ctime'])
            q_off = Q.det_offset(0.0,0.0,0.0)
            #ra, dec, sin2psi, cos2psi = Q.bore2radec(q_off, ctime, q_bore)
            ra, dec, sin2psi, cos2psi = Q.bore2radec(q_off, tvec, q_bore)
            tmp=np.arctan2(sin2psi,cos2psi) 
            tmp=tmp-np.pi/2 #this seems to be needed to get these coordinates to line up with 
                            #the expected, in IAU convention I believe.  JLS Nov 12 2020
            #dat['twogamma_saved']=np.arctan2(sin2psi,cos2psi)
            dat['twogamma_saved']=np.vstack([tmp,tmp+np.pi/2])
            #print('pointing rms is ',np.std(ra*np.pi/180-dat['dx']),np.std(dec*np.pi/180-dat['dy']))
            dat['ra']=ra*np.pi/180
            dat['dec']=dec*np.pi/180
    else:
        dat['dat_calib']=np.zeros([1,len(I)])
        dat['dat_calib'][:]=I
        dat['mask']=np.zeros([1,len(I)],dtype='int8')
        dat['mask'][:]=1-raw['FLAG']


    dat['pixid']=[0]
    dat['fname']=fname

    if nm20:
        try:
        #kludget to read in bonus cuts, which should be in f[3]
            raw=f[3].data 
            dat['nm20_start']=raw['START']
            dat['nm20_stop']=raw['END']
            #nm20=0*dat['flag']
            print(dat.keys())
            nm20=0*dat['mask']
            start=dat['nm20_start']
            stop=dat['nm20_stop']
            for i in range(len(start)):
                nm20[:,start[i]:stop[i]]=1
                #nm20[:,start[i]:stop[i]]=0
            dat['mask']=dat['mask']*nm20
        except:
            print('missing nm20 for ',fname)

    f.close()
    return dat

def read_tod_from_fits(fname,hdu=1,branch=None):
    f=pyfits.open(fname)
    raw=f[hdu].data
    #print 'sum of cut elements is ',np.sum(raw['UFNU']<9e5)
    try : #read in calinfo (per-scan beam volumes etc) if present
        calinfo={'calinfo':True}
        kwds=('scan','bunit','azimuth','elevatio','beameff','apereff','antgain','gainunc','bmaj','bmin','bpa','parang','beamvol','beamvunc')#for now just hardwired ones we want
        for kwd in kwds:
            calinfo[kwd]=f[hdu].header[kwd]
    except KeyError : 
        print('WARNING - calinfo information not found in fits file header - to track JytoK etc you may need to reprocess the fits files using mustangidl > revision 932') 
        calinfo['calinfo']=False

    pixid=raw['PIXID']
    dets=np.unique(pixid)
    ndet=len(dets)
    nsamp=len(pixid)/len(dets)
    if True:
        ff=180/np.pi
        xmin=raw['DX'].min()*ff
        xmax=raw['DX'].max()*ff
        ymin=raw['DY'].min()*ff
        ymax=raw['DY'].max()*ff
        print('nsamp and ndet are ',ndet,nsamp,len(pixid),' on ',fname, 'with lims ',xmin,xmax,ymin,ymax)
    else:
        print('nsamp and ndet are ',ndet,nsamp,len(pixid),' on ',fname)
    #print raw.names
    dat={}
    #this bit of odd gymnastics is because a straightforward reshape doesn't seem to leave the data in
    #memory-contiguous order, which causes problems down the road
    #also, float32 is a bit on the edge for pointing, so cast to float64
    dx=raw['DX']
    if not(branch is None):
        bb=branch*np.pi/180.0
        dx[dx>bb]=dx[dx>bb]-2*np.pi
    #dat['dx']=np.zeros([ndet,nsamp],dtype=type(dx[0]))
    ndet=int(ndet)
    nsamp=int(nsamp)
    dat['dx']=np.zeros([ndet,nsamp],dtype='float64')
    dat['dx'][:]=np.reshape(dx,[ndet,nsamp])[:]
    dy=raw['DY']
    #dat['dy']=np.zeros([ndet,nsamp],dtype=type(dy[0]))
    dat['dy']=np.zeros([ndet,nsamp],dtype='float64')
    dat['dy'][:]=np.reshape(dy,[ndet,nsamp])[:]
    if 'ELEV' in raw.names:
        elev=raw['ELEV']*np.pi/180
        dat['elev']=np.zeros([ndet,nsamp],dtype='float64')
        dat['elev'][:]=np.reshape(elev,[ndet,nsamp])[:]

    tt=np.reshape(raw['TIME'],[ndet,nsamp])
    tt=tt[0,:]
    dt=np.median(np.diff(tt))
    dat['dt']=dt
    pixid=np.reshape(pixid,[ndet,nsamp])
    pixid=pixid[:,0]
    dat['pixid']=pixid
    dat_calib=raw['FNU']
    #print 'shapes are ',raw['FNU'].shape,raw['UFNU'].shape,np.mean(raw['UFNU']>9e5)
    #dat_calib[raw['UFNU']>9e5]=0.0

    #dat['dat_calib']=np.zeros([ndet,nsamp],dtype=type(dat_calib[0]))
    dat['dat_calib']=np.zeros([ndet,nsamp],dtype='float64') #go to double because why not
    dat_calib=np.reshape(dat_calib,[ndet,nsamp])

    dat['dat_calib'][:]=dat_calib[:]
    if np.sum(raw['UFNU']>9e5)>0:
        dat['mask']=np.reshape(raw['UFNU']<9e5,dat['dat_calib'].shape)
        dat['mask_sum']=np.sum(dat['mask'],axis=0)
    #print 'cut frac is now ',np.mean(dat_calib==0)
    #print 'cut frac is now ',np.mean(dat['dat_calib']==0),dat['dat_calib'][0,0]
    dat['fname']=fname
    dat['calinfo']=calinfo
    f.close()
    return dat


def downsample_array_r2r(arr,fac):

    n=arr.shape[1]
    nn=int(n/fac)
    arr_ft=mkfftw.fft_r2r(arr)
    arr_ft=arr_ft[:,0:nn].copy()
    arr=mkfftw.fft_r2r(arr_ft)/(2*(n-1))
    return arr

def downsample_vec_r2r(vec,fac):

    n=len(vec)
    nn=int(n/fac)
    vec_ft=mkfftw.fft_r2r(vec)
    vec_ft=vec_ft[0:nn].copy()
    vec=mkfftw.fft_r2r(vec_ft)/(2*(n-1))
    return vec

def downsample_tod(dat,fac=10):
    ndata=dat['dat_calib'].shape[1]
    keys=dat.keys()
    for key in dat.keys():
        try:
            if len(dat[key].shape)==1:
                #print('working on downsampling ' + key)
                #print('shape is ' + repr(dat[key].shape[0])+'  '+repr(n))
                if len(dat[key]):
                    #print('working on downsampling ' + key)
                    dat[key]=downsample_vec_r2r(dat[key],fac)
            else:
                if dat[key].shape[1]==ndata:
                #print 'downsampling ' + key
                    dat[key]=downsample_array_r2r(dat[key],fac)
        except:
            #print 'not downsampling ' + key
            pass
    

def truncate_tod(dat,primes=[2,3,5,7,11]):
    n=dat['dat_calib'].shape[1]
    lens=find_good_fft_lens(n-1,primes)
    n_new=lens.max()+1
    if n_new<n:
        print('truncating from ',n,' to ',n_new)
        for key in dat.keys():
            try:
                #print('working on key ' + key)
                if len(dat[key].shape)==1:
                    if dat[key].shape[0]==n:
                        dat[key]=dat[key][:n_new].copy()
                else:
                    if dat[key].shape[1]==n:
                        dat[key]=dat[key][:,0:n_new].copy()
            except:
                #print('skipping key ' + key)
                pass




def todvec_from_files_octave(fnames):
    todvec=TodVec()
    for fname in fnames:
        info=read_octave_struct(fname)
        tod=Tod(info)
        todvec.add_tod(tod)
    return todvec
        
def make_hits(todvec,map,do_weights=False):
    hits=map.copy()
    try:
        if map.npol>1:
            hits.set_polstate(map.poltag+'_PRECON')
    except:
        pass
    hits.clear()
    for tod in todvec.tods:
        if do_weights:
            try:
                weights=tod.get_det_weights()
                #sz=tod.info['dat_calib'].shape
                sz=tod.get_data_dims()
                tmp=np.outer(weights,np.ones(sz[1]))
                #tmp=np.outer(weights,np.ones(tod.info['dat_calb'].shape[1]))
            except:
                print("error in making weight map.  Detector weights requested, but do not appear to be present.  Do you have a noise model?")
                             
        else:
            #tmp=np.ones(tod.info['dat_calib'].shape)
            tmp=np.ones(tod.get_data_dims())
        #if tod.info.has_key('mask'):
        if 'mask' in tod.info:
            tmp=tmp*tod.info['mask']
        hits.tod2map(tod,tmp)
    if have_mpi:
        print('reducing hits')
        tot=hits.map.sum()
        print('starting with total hitcount ' + repr(tot))
        hits.mpi_reduce()
        tot=hits.map.sum()
        print('ending with total hitcount ' + repr(tot))
    return hits


def decimate(vec,nrep=1):
    for i in range(nrep):
        if len(vec)%2:
            vec=vec[:-1]
        vec=0.5*(vec[0::2]+vec[1::2])
    return vec
def plot_ps(vec,downsamp=0):
    vecft=mkfftw.fft_r2r(vec)
    
def get_wcs(lims,pixsize,proj='CAR',cosdec=None,ref_equ=False):
    w=wcs.WCS(naxis=2)    
    dec=0.5*(lims[2]+lims[3])
    if cosdec is None:
        cosdec=np.cos(dec)
    if proj=='CAR':
        #CAR in FITS seems to already correct for cosin(dec), which has me confused, but whatever...
        cosdec=1.0
        if ref_equ:
            w.wcs.crval=[0.0,0.0]
            #this seems to be a needed hack if you want the position sent
            #in for the corner to actually be the corner.
            w.wcs.crpix=[lims[1]/pixsize+1,-lims[2]/pixsize+1]
            #w.wcs.crpix=[lims[1]/pixsize,-lims[2]/pixsize]
            #print 'crpix is ',w.wcs.crpix
        else:
            w.wcs.crpix=[1.0,1.0]
            w.wcs.crval=[lims[1]*180/np.pi,lims[2]*180/np.pi]
        w.wcs.cdelt=[-pixsize/cosdec*180/np.pi,pixsize*180/np.pi]
        w.wcs.ctype=['RA---CAR','DEC--CAR']
        return w
    print('unknown projection type ',proj,' in get_wcs.')
    return None



def get_aligned_map_subregion_car(lims,fname=None,big_wcs=None,osamp=1):
    """Get a wcs for a subregion of a map, with optionally finer pixellization.  
    Designed for use in e.g. combining ACT maps and Mustang data.  Input arguments
    are RA/Dec limits for the subregion (which will be tweaked as-needed) and either a 
    WCS structure or the name of a FITS file containing the WCS info the sub-region
    will be aligned with."""
    
    if big_wcs is None:
        if fname is None:
            print("Error in get_aligned_map_subregion_car.  Must send in either a file or a WCS.")
        big_wcs=wcs.WCS(fname)
    ll=np.asarray(lims)
    ll=ll*180/np.pi 
    
    #get the ra/dec limits in big pixel coordinates
    corner1=big_wcs.wcs_world2pix(ll[0],ll[2],0)
    corner2=big_wcs.wcs_world2pix(ll[1],ll[3],0)

    #get the pixel edges for the corners.  FITS works in
    #pixel centers, so edges are a half-pixel off
    corner1[0]=np.ceil(corner1[0])+0.5
    corner1[1]=np.floor(corner1[1])-0.5
    corner2[0]=np.floor(corner2[0])-0.5
    corner2[1]=np.ceil(corner2[1])+0.5
    
    corner1_radec=big_wcs.wcs_pix2world(corner1[0],corner1[1],0)
    corner2_radec=big_wcs.wcs_pix2world(corner2[0],corner2[1],0)

    dra=(corner1_radec[0]-corner2_radec[0])/(corner1[0]-corner2[0])
    ddec=(corner1_radec[1]-corner2_radec[1])/(corner1[1]-corner2[1])
    assert(np.abs(dra/ddec)-1<1e-5)  #we are not currently smart enough to deal with rectangular pixels
    
    lims_use=np.asarray([corner1_radec[0],corner2_radec[0],corner1_radec[1],corner2_radec[1]])
    pixsize=ddec/osamp
    lims_use=lims_use+np.asarray([0.5,-0.5,0.5,-0.5])*pixsize
    
    small_wcs=get_wcs(lims_use*np.pi/180,pixsize*np.pi/180,ref_equ=True)
    imin=int(np.round(corner2[0]+0.5))
    jmin=int(np.round(corner1[1]+0.5))
    map_corner=np.asarray([imin,jmin],dtype='int')
    lims_use=lims_use*np.pi/180

    return small_wcs,lims_use,map_corner






def fit_linear_ps_uncorr(dat,vecs,tol=1e-3,guess=None,max_iter=15):
    if guess is None:
        lhs=np.dot(vecs,vecs.transpose())
        rhs=np.dot(vecs,dat**2)
        guess=np.dot(np.linalg.inv(lhs),rhs) 
        guess=0.5*guess #scale down since we're less likely to run into convergence issues if we start low
        #print guess
    fitp=guess.copy()
    converged=False
    npp=len(fitp)
    iter=0
    
    grad_tr=np.zeros(npp)
    grad_chi=np.zeros(npp)
    curve=np.zeros([npp,npp])
    datsqr=dat*dat
    while (converged==False):
        iter=iter+1
        C=np.dot(fitp,vecs)
        Cinv=1.0/C
        for i in range(npp):
            grad_chi[i]=0.5*np.sum(datsqr*vecs[i,:]*Cinv*Cinv)
            grad_tr[i]=-0.5*np.sum(vecs[i,:]*Cinv)
            for j in range(i,npp):
                #curve[i,j]=-0.5*np.sum(datsqr*Cinv*Cinv*Cinv*vecs[i,:]*vecs[j,:]) #data-only curvature
                #curve[i,j]=-0.5*np.sum(Cinv*Cinv*vecs[i,:]*vecs[j,:]) #Fisher curvature
                curve[i,j]=0.5*np.sum(Cinv*Cinv*vecs[i,:]*vecs[j,:])-np.sum(datsqr*Cinv*Cinv*Cinv*vecs[i,:]*vecs[j,:]) #exact
                curve[j,i]=curve[i,j]
        grad=grad_chi+grad_tr
        curve_inv=np.linalg.inv(curve)
        errs=np.diag(curve_inv)
        dp=np.dot(grad,curve_inv)
        fitp=fitp-dp
        frac_shift=dp/errs
        #print dp,errs,frac_shift
        if np.max(np.abs(frac_shift))<tol:
            print('successful convergence after ',iter,' iterations with error estimate ',np.max(np.abs(frac_shift)))
            converged=True
            print(C[0],C[-1])
        if iter==max_iter:
            print('not converging after ',iter,' iterations in fit_linear_ps_uncorr with current convergence parameter ',np.max(np.abs(frac_shift)))
            converged=True
            
    return fitp

def get_curve_deriv_powspec(fitp,nu_scale,lognu,datsqr,vecs):
    vec=nu_scale**fitp[2]
    C=fitp[0]+fitp[1]*vec
    Cinv=1.0/C
    vecs[1,:]=vec
    vecs[2,:]=fitp[1]*lognu*vec
    grad_chi=0.5*np.dot(vecs,datsqr*Cinv*Cinv)
    grad_tr=-0.5*np.dot(vecs,Cinv)
    grad=grad_chi+grad_tr
    np=len(grad_chi)
    curve=np.zeros([np,np])
    for i in range(np):
        for j in range(i,np):
            curve[i,j]=0.5*np.sum(Cinv*Cinv*vecs[i,:]*vecs[j,:])-np.sum(datsqr*Cinv*Cinv*Cinv*vecs[i,:]*vecs[j,:])
            curve[j,i]=curve[i,j]
    like=-0.5*sum(datsqr*Cinv)-0.5*sum(np.log(C))
    return like,grad,curve,C

def fit_ts_ps(dat,dt=1.0,ind=-1.5,nu_min=0.0,nu_max=np.inf,scale_fac=1.0,tol=0.01):

    datft=mkfftw.fft_r2r(dat)
    n=len(datft)

    dnu=0.5/(len(dat)*dt) #coefficient should reflect the type of fft you did...
    nu=dnu*np.arange(n)
    isgood=(nu>nu_min)&(nu<nu_max)
    datft=datft[isgood]
    nu=nu[isgood]
    n=len(nu)
    vecs=np.zeros([2,n])
    vecs[0,:]=1.0 #white noise
    vecs[1,:]=nu**ind
    guess=fit_linear_ps_uncorr(datft,vecs)
    pred=np.dot(guess,vecs)
    #pred=guess[0]*vecs[0]+guess[1]*vecs[1]
    #return pred

    rat=vecs[1,:]*guess[1]/(vecs[0,:]*guess[0])
    #print 'rat lims are ',rat.max(),rat.min()
    my_ind=np.max(np.where(rat>1)[0])
    nu_ref=np.sqrt(nu[my_ind]*nu[0]) #WAG as to a sensible frequency pivot point

    #nu_ref=0.2*nu[my_ind] #WAG as to a sensible frequency pivot point
    #print 'knee is roughly at ',nu[my_ind],nu_ref

    #model = guess[1]*nu^ind+guess[0]
    #      = guess[1]*(nu/nu_ref*nu_ref)^ind+guess[0]
    #      = guess[1]*(nu_ref)^in*(nu/nu_ref)^ind+guess[0]

    nu_scale=nu/nu_ref
    guess_scale=guess.copy()
    guess_scale[1]=guess[1]*(nu_ref**ind)
    #print 'guess is ',guess
    #print 'guess_scale is ',guess_scale
    C_scale=guess_scale[0]+guess_scale[1]*(nu_scale**ind)
    

    fitp=np.zeros(3)
    fitp[0:2]=guess_scale
    fitp[2]=ind

    npp=3
    vecs=np.zeros([npp,n])
    vecs[0,:]=1.0
    lognu=np.log(nu_scale)
    curve=np.zeros([npp,npp])
    grad_chi=np.zeros(npp)
    grad_tr=np.zeros(npp)
    datsqr=datft**2
    #for robustness, start with downscaling 1/f part
    fitp[1]=0.5*fitp[1]
    like,grad,curve,C=get_curve_deriv_powspec(fitp,nu_scale,lognu,datsqr,vecs)
    lamda=0.0
    #print 'starting likelihood is',like
    for iter in range(50):
        tmp=curve+lamda*np.diag(np.diag(curve))
        curve_inv=np.linalg.inv(tmp)
        dp=np.dot(grad,curve_inv)
        trial_fitp=fitp-dp
        errs=np.sqrt(-np.diag(curve_inv))
        frac=dp/errs
        new_like,new_grad,new_curve,C=get_curve_deriv_powspec(trial_fitp,nu_scale,lognu,datsqr,vecs)

        if (new_like>like):
        #if True:
            like=new_like
            grad=new_grad
            curve=new_curve
            fitp=trial_fitp
            lamda=update_lamda(lamda,True)
        else:
            lamda=update_lamda(lamda,False)
        if (lamda==0)&(np.max(np.abs(frac))<tol):
            converged=True
        else:
            converged=False
        if False:
            vec=nu_scale**fitp[2]
            C=fitp[0]+fitp[1]*vec
            Cinv=1.0/C
            vecs[1,:]=vec
            vecs[2,:]=fitp[1]*lognu*vec
            like=-0.5*np.sum(datsqr*Cinv)-0.5*np.sum(np.log(C))
            for i in range(np):
                grad_chi[i]=0.5*np.sum(datsqr*vecs[i,:]*Cinv*Cinv)
                grad_tr[i]=-0.5*np.sum(vecs[i,:]*Cinv)
                for j in range(i,np):
                    curve[i,j]=0.5*np.sum(Cinv*Cinv*vecs[i,:]*vecs[j,:])-np.sum(datsqr*Cinv*Cinv*Cinv*vecs[i,:]*vecs[j,:])
                    curve[j,i]=curve[i,j]
            grad=grad_chi+grad_tr
            curve_inv=np.linalg.inv(curve)
            errs=np.diag(curve_inv)
            dp=np.dot(grad,curve_inv)
            fitp=fitp-dp*scale_fac
            frac_shift=dp/errs

        #print fitp,errs,frac_shift,np.mean(np.abs(new_grad-grad))
        #print fitp,grad,frac,lamda
        if converged:
            print('converged after ',iter,' iterations')
            break



    #C=np.dot(guess,vecs)
    print('mean diff is ',np.mean(np.abs(C_scale-C)))
    #return datft,vecs,nu,C
    return fitp,datsqr,C
    
def get_derivs_tod_isosrc(pars,tod,niso=None):
    np_src=4
    np_iso=5
    #nsrc=(len(pars)-np_iso)/np_src
    npp=len(pars)
    if niso is None:
        niso=(npp%np_src)/(np_iso-np_src)
    nsrc=(npp-niso*np_iso)/np_src
    #print nsrc,niso
    

    fitp_iso=np.zeros(np_iso)
    fitp_iso[:]=pars[:np_iso]
    #print 'fitp_iso is ',fitp_iso
    derivs_iso,f_iso=derivs_from_isobeta_c(fitp_iso,tod)

    #nn=tod.info['dat_calib'].size
    nn=tod.get_nsamp()
    derivs=np.reshape(derivs_iso,[np_iso,nn])
    pred=f_iso

    for ii in range(nsrc):
        fitp_src=np.zeros(np_src)
        istart=np_iso+ii*np_src
        fitp_src[:]=pars[istart:istart+np_src]
        derivs_src,f_src=derivs_from_gauss_c(fitp_src,tod)
        pred=pred+f_src
        derivs_src_tmp=np.reshape(derivs_src,[np_src,nn])
        derivs=np.append(derivs,derivs_src_tmp,axis=0)
    return derivs,pred 

def get_curve_deriv_tod_manygauss(pars,tod,return_vecs=False):
    npp=4
    nsrc=len(pars)//npp
    fitp_gauss=np.zeros(npp)
    #dat=tod.info['dat_calib']
    dat=tod.get_data()
    big_derivs=np.zeros([npp*nsrc,dat.shape[0],dat.shape[1]])
    pred=0
    curve=np.zeros([npp*nsrc,npp*nsrc])
    deriv=np.zeros([npp*nsrc])
    for i in range(nsrc):
        fitp_gauss[:]=pars[i*npp:(i+1)*npp]
        derivs,src_pred=derivs_from_gauss_c(fitp_gauss,tod)
        pred=pred+src_pred
        big_derivs[i*npp:(i+1)*npp,:,:]=derivs
    delt=dat-pred
    delt_filt=tod.apply_noise(delt)
    chisq=0.5*np.sum(delt[:,0]*delt_filt[:,0])
    chisq=chisq+0.5*np.sum(delt[:,-1]*delt_filt[:,-1])
    chisq=chisq+np.sum(delt[:,1:-1]*delt_filt[:,1:-1])
    for i in range(npp*nsrc):
        deriv_filt=tod.apply_noise(big_derivs[i,:,:])
        for j in range(i,npp*nsrc):
            curve[i,j]=curve[i,j]+0.5*np.sum(deriv_filt[:,0]*big_derivs[j,:,0])
            curve[i,j]=curve[i,j]+0.5*np.sum(deriv_filt[:,-1]*big_derivs[j,:,-1])
            curve[i,j]=curve[i,j]+np.sum(deriv_filt[:,1:-1]*big_derivs[j,:,1:-1])
            curve[j,i]=curve[i,j]
            #print i,j,curve[i,j]
        deriv[i]=deriv[i]+0.5*np.sum(deriv_filt[:,0]*delt[:,0])
        deriv[i]=deriv[i]+0.5*np.sum(deriv_filt[:,-1]*delt[:,-1])
        deriv[i]=deriv[i]+np.sum(deriv_filt[:,1:-1]*delt[:,1:-1])
    return curve,deriv,chisq
def get_curve_deriv_tod_isosrc(pars,tod,return_vecs=False):
    np_src=4
    np_iso=5
    nsrc=(len(pars)-np_iso)/np_src
    #print 'nsrc is ',nsrc
    fitp_iso=np.zeros(np_iso)
    fitp_iso[:]=pars[:np_iso]
    #print 'fitp_iso is ',fitp_iso
    derivs_iso,f_iso=derivs_from_isobeta_c(fitp_iso,tod)
    derivs_iso_filt=0*derivs_iso
    #tmp=0*tod.info['dat_calib']
    tmp=tod.get_empty(True)
    #nn=tod.info['dat_calib'].size
    nn=tod.get_nsamp
    for i in range(np_iso):
        tmp[:,:]=derivs_iso[i,:,:]
        derivs_iso_filt[i,:,:]=tod.apply_noise(tmp)
    derivs=np.reshape(derivs_iso,[np_iso,nn])
    derivs_filt=np.reshape(derivs_iso_filt,[np_iso,nn])
    pred=f_iso

    for ii in range(nsrc):
        fitp_src=np.zeros(np_src)
        istart=np_iso+ii*np_src
        fitp_src[:]=pars[istart:istart+np_src]
        #print 'fitp_src is ',fitp_src
        derivs_src,f_src=derivs_from_gauss_c(fitp_src,tod)
        pred=pred+f_src
        derivs_src_filt=0*derivs_src
        for i in range(np_src):
            tmp[:,:]=derivs_src[i,:,:]
            derivs_src_filt[i,:,:]=tod.apply_noise(tmp)
        derivs_src_tmp=np.reshape(derivs_src,[np_src,nn])
        derivs=np.append(derivs,derivs_src_tmp,axis=0)
        derivs_src_tmp=np.reshape(derivs_src_filt,[np_src,nn])
        derivs_filt=np.append(derivs_filt,derivs_src_tmp,axis=0)

    #delt_filt=tod.apply_noise(tod.info['dat_calib']-pred)
    delt_filt=tod.apply_noise(tod.get_data()-pred)
    delt_filt=np.reshape(delt_filt,nn)

    #dvec=np.reshape(tod.info['dat_calib'],nn)
    dvec=np.ravel(tod.get_data())
    #predvec=np.reshape(pred,nn)
    predvec=np.ravel(pred)
    delt=dvec-predvec
    



    grad=np.dot(derivs_filt,delt)
    grad2=np.dot(derivs,delt_filt)
    curve=np.dot(derivs_filt,derivs.transpose())
    #return pred
    if return_vecs:
        return grad,grad2,curve,derivs,derivs_filt,delt,delt_filt
    else:
        return grad,grad2,curve

    

def get_timestream_chisq_from_func(func,pars,tods):
    chisq=0.0
    for tod in tods.tods:
        derivs,pred=func(pars,tod)
        #delt=tod.info['dat_calib']-pred
        delt=tod.get_data()-pred
        delt_filt=tod.apply_noise(delt)
        delt_filt[:,0]=delt_filt[:,0]*0.5
        delt_filt[:,-1]=delt_filt[:,-1]*0.5
        chisq=chisq+np.sum(delt*delt_filt)
    return chisq

def get_timestream_chisq_curve_deriv_from_func(func,pars,tods,rotmat=None,*args,**kwargs):
    chisq=0.0
    grad=0.0
    curve=0.0
    #print 'inside func, len(tods) is ',len(tods.tods),len(pars)
    for tod in tods.tods:
        #print 'type of tod is ',type(tod)
        derivs,pred=func(pars,tod,*args,**kwargs)
        if not(rotmat is None):
            derivs=np.dot(rotmat.transpose(),derivs)
        derivs=np.reshape(derivs,[derivs.shape[0],np.product(derivs.shape[1:])])
        derivs_filt=0*derivs
        #print('derivs_filt shape is ',derivs_filt.shape)
        #derivs_filt=np.reshape(derivs_filt,[derivs_filt.shape[0],np.product(derivs_filt.shape[1:])])
        #sz=tod.info['dat_calib'].shape
        sz=tod.get_data_dims()
        tmp=np.zeros(sz)
        npp=derivs.shape[0]
        nn=np.product(derivs.shape[1:])
        #delt=tod.info['dat_calib']-pred
        delt=tod.get_data()-pred
        delt_filt=tod.apply_noise(delt)

        for i in range(npp):
            tmp[:,:]=np.reshape(derivs[i,:],sz)
            tmp_filt=tod.apply_noise(tmp)
            #tmp_filt[:,1:-1]=tmp_filt[:,1:-1]*2
            tmp_filt[:,0]=tmp_filt[:,0]*0.5
            tmp_filt[:,-1]=tmp_filt[:,-1]*0.5
            derivs_filt[i,:]=np.reshape(tmp_filt,nn)
        delt=np.reshape(delt,nn)
        delt_filt=np.reshape(delt_filt,nn)
        grad1=np.dot(derivs,delt_filt)
        grad2=np.dot(derivs_filt,delt)
        #print 'grad error is ',np.mean(np.abs((grad1-grad2)/(0.5*(np.abs(grad1)+np.abs(grad2)))))
        grad=grad+0.5*(grad1+grad2)
        curve=curve+np.dot(derivs,derivs_filt.transpose())
        chisq=chisq+np.dot(delt,delt_filt)
    curve=0.5*(curve+curve.transpose())
    if have_mpi:
        curve=comm.allreduce(curve)
        grad=comm.allreduce(grad)
        chisq=comm.allreduce(chisq)
    return chisq,grad,curve

def get_ts_derivs_many_funcs(tod,pars,npar_fun,funcs,func_args=None,*args,**kwargs):
    #ndet=tod.info['dat_calib'].shape[0]
    #ndat=tod.info['dat_calib'].shape[1]
    ndet=tod.get_ndet()
    ndat=tod.get_ndata()
    npar=np.sum(np.asarray(npar_fun),dtype='int')
    #vals=np.zeros([ndet,ndat])
    
    pred=0
    derivs=np.zeros([npar,ndet,ndat])
    icur=0
    for i in range(len(funcs)):
        tmp=pars[icur:icur+npar_fun[i]].copy()
        myderivs,mypred=funcs[i](tmp,tod,*args,**kwargs)
        pred=pred+mypred
        derivs[icur:icur+npar_fun[i],:,:]=myderivs
        icur=icur+npar_fun[i]
    return derivs,pred
    #derivs,pred=funcs[i](pars,tod)
def get_ts_curve_derivs_many_funcs(todvec,pars,npar_fun,funcs,driver=get_ts_derivs_many_funcs,*args,**kwargs):
    curve=0
    grad=0
    chisq=0
    for tod in todvec.tods:
        derivs,pred=driver(tod,pars,npar_fun,funcs,*args,**kwargs)
        npar=derivs.shape[0]
        ndet=derivs.shape[1]
        ndat=derivs.shape[2]

        #pred_filt=tod.apply_noise(pred)
        derivs_filt=np.empty(derivs.shape)
        for i in range(npar):
            derivs_filt[i,:,:]=tod.apply_noise(derivs[i,:,:])        

        derivs=np.reshape(derivs,[npar,ndet*ndat])
        derivs_filt=np.reshape(derivs_filt,[npar,ndet*ndat])
        #delt=tod.info['dat_calib']-pred
        delt=tod.get_data()-pred
        delt_filt=tod.apply_noise(delt)
        chisq=chisq+np.sum(delt*delt_filt)
        delt=np.reshape(delt,ndet*ndat)
        #delt_filt=np.reshape(delt_filt,[1,ndet*ndat])
        grad=grad+np.dot(derivs_filt,delt.T)
        #grad2=grad2+np.dot(derivs,delt_filt.T)
        curve=curve+np.dot(derivs_filt,derivs.T)
    if have_mpi:
        chisq=comm.allreduce(chisq)
        grad=comm.allreduce(grad)
        curve=comm.allreduce(curve)
    return chisq,grad,curve



def update_lamda(lamda,success):
    if success:
        if lamda<0.2:
            return 0
        else:
            return lamda/np.sqrt(2)
    else:
        if lamda==0.0:
            return 1.0
        else:
            return 2.0*lamda
        
def invscale(mat,do_invsafe=False):
    vec=1/np.sqrt(abs(np.diag(mat)))
    vec[np.where(vec == np.inf)[0]] = 1e-10
    mm=np.outer(vec,vec)
    mat=mm*mat
    #ee,vv=np.linalg.eig(mat)
    #print 'rcond is ',ee.max()/ee.min(),vv[:,np.argmin(ee)]
    if do_invsafe:
        return mm*invsafe(mat)
    else:
        try:
            return mm*np.linalg.inv(mat)
        except:
            return mm*np.linalg.pinv(mat) 

def _par_step(grad,curve,to_fit,lamda,flat_priors=None,return_full=False):
    curve_use=curve+lamda*np.diag(np.diag(curve))
    if to_fit is None:
        step=np.dot(invscale(curve_use,True),grad)
        errs=np.sqrt(np.diag(invscale(curve_use,True)))
    else:
        curve_use=curve_use[to_fit,:]
        curve_use=curve_use[:,to_fit]
        grad_use=grad[to_fit]
        step=np.dot(invscale(curve_use),grad_use)
        step_use=np.zeros(len(to_fit))
        step_use[to_fit]=step
        errs_tmp=np.sqrt(np.diag(invscale(curve_use,True)))
        errs=np.zeros(len(to_fit))
        errs[to_fit]=errs_tmp
        step=step_use
    #print('step shape ',step.shape,step)
    if return_full:
        return step,errs
    else:
        return step

def fit_timestreams_with_derivs_manyfun(funcs,pars,npar_fun,tods,to_fit=None,to_scale=None,tol=1e-2,chitol=1e-4,maxiter=10,scale_facs=None,driver=get_ts_derivs_many_funcs, priors=None, prior_vals=None):
    lamda=0
    t1=time.time()
    chisq,grad,curve=get_ts_curve_derivs_many_funcs(tods,pars,npar_fun,funcs,driver=driver)
    t2=time.time()
    if myrank==0:
        print('starting chisq is ',chisq,' with ',t2-t1,' seconds to get curvature')
    if to_fit is None:
        #If to_fit is not already defined, define it an intialize it to true
        #we're going to use it to handle not stepping for flat priors
        to_fit = np.ones(len(pars),dtype='bool')

    for iter in range(maxiter):
        temp_to_fit = np.copy(to_fit) #Make a copy of to fit, so we can temporarily set values to false 
        if np.any(priors):
            #first build a mask that will identify parameters with flat priors
            flat_mask = np.where((priors == 'flat'))[0]

            for flat_id in flat_mask:
                print(pars[flat_id])
                if (pars[flat_id] == prior_vals[flat_id][0]) or (pars[flat_id] == prior_vals[flat_id][1]):
                    #Check to see if we're at the boundry values, if so don't fit for this iter
                    temp_to_fit[flat_id] = False
                 
            #Make the new step
            pars_new = pars + _par_step(grad, curve, temp_to_fit, lamda)
            #check to see if we're outside the range for the flat priors: if so, peg them
            print('old gamma: ', pars_new[flat_id])
            for flat_id in flat_mask:
                if (pars_new[flat_id] < prior_vals[flat_id][0]): pars_new[flat_id] = prior_vals[flat_id][0]
                elif (pars_new[flat_id] > prior_vals[flat_id][1]): pars_new[flat_id] = prior_vals[flat_id][1]
            print('new gamma: ',pars_new[flat_id])
        else:
            pars_new=pars+_par_step(grad,curve,to_fit,lamda)
        chisq_new,grad_new,curve_new=get_ts_curve_derivs_many_funcs(tods,pars_new,npar_fun,funcs,driver=driver)
        if chisq_new<chisq:
            if myrank==0:
                print('accepting with delta_chisq ',chisq_new-chisq,' and lamda ',lamda,pars_new.shape)
                print(repr(pars_new))
            pars=pars_new
            curve=curve_new
            grad=grad_new
            lamda=update_lamda(lamda,True)
            if (chisq-chisq_new<chitol)&(lamda==0):
                step,errs=_par_step(grad,curve,temp_to_fit,lamda,return_full=True)
                return pars,chisq_new,curve_new,errs
            else:
                chisq=chisq_new
        else:
            if myrank==0:
                print('rejecting with delta_chisq ',chisq_new-chisq,' and lamda ',lamda)
            lamda=update_lamda(lamda,False)
        sys.stdout.flush()
    if myrank==0:
        print("fit_timestreams_with_derivs_manyfun failed to converge after ",maxiter," iterations.")    
    step,errs=_par_step(grad,curve,temp_to_fit,lamda,return_full=True)
    return pars,chisq,curve,errs
        
def fit_timestreams_with_derivs(func,pars,tods,to_fit=None,to_scale=None,tol=1e-2,chitol=1e-4,maxiter=10,scale_facs=None):
    if not(to_fit is None):
        #print 'working on creating rotmat'
        to_fit=np.asarray(to_fit,dtype='int64')
        inds=np.unique(to_fit)
        nfloat=np.sum(to_fit==1)
        ncovary=np.sum(inds>1)
        nfit=nfloat+ncovary
        rotmat=np.zeros([len(pars),nfit])
        
        solo_inds=np.where(to_fit==1)[0]
        icur=0
        for ind in solo_inds:
            rotmat[ind,icur]=1.0
            icur=icur+1
        if ncovary>0:
            group_inds=inds[inds>1]
            for ind in group_inds:
                ii=np.where(to_fit==ind)[0]
                rotmat[ii,icur]=1.0
                icur=icur+1
    else:
        rotmat=None
        
    iter=0
    converged=False
    pp=pars.copy()
    lamda=0.0
    chi_ref,grad,curve=get_timestream_chisq_curve_deriv_from_func(func,pp,tods,rotmat)
    chi_cur=chi_ref
    iter=0
    while (converged==False) and (iter<maxiter):
        iter=iter+1
        curve_tmp=curve+lamda*np.diag(np.diag(curve))
        #curve_inv=np.linalg.inv(curve_tmp)
        curve_inv=invscale(curve_tmp)
        shifts=np.dot(curve_inv,grad)
        if not(rotmat is None):
            shifts_use=np.dot(rotmat,shifts)
        else:
            shifts_use=shifts
        pp_tmp=pp+shifts_use
        chi_new=get_timestream_chisq_from_func(func,pp_tmp,tods)
        if chi_new<=chi_cur+chitol: #add in a bit of extra tolerance in chi^2 in case we're bopping about the minimum
            success=True
        else:
            success=False
        if success:
            pp=pp_tmp
            chi_cur=chi_new
            chi_tmp,grad,curve=get_timestream_chisq_curve_deriv_from_func(func,pp,tods,rotmat)
        lamda=update_lamda(lamda,success)
        if (lamda==0)&success:
            errs=np.sqrt(np.diag(curve_inv))
            conv_fac=np.max(np.abs(shifts/errs))
            if (conv_fac<tol):
                print('we have converged')
                converged=True
        else:
            conv_fac=None
        to_print=np.asarray([3600*180.0/np.pi,3600*180.0/np.pi,3600*180.0/np.pi,1.0,1.0,3600*180.0/np.pi,3600*180.0/np.pi,3600*180.0/np.pi*np.sqrt(8*np.log(2)),1.0])*(pp-pars)
        print('iter',iter,' max_shift is ',conv_fac,' with lamda ',lamda,chi_ref-chi_cur,chi_ref-chi_new)
    return pp,chi_cur

def split_dict(mydict,vec,thresh):
    #split a dictionary into sub-dictionaries wherever a gap in vec is larger than thresh.
    #useful for e.g. splitting TODs where there's a large time gap due to cuts.
    inds=np.where(np.diff(vec)>thresh)[0]
    #print(inds,len(inds))
    if len(inds)==0:
        return [mydict]
    ndict=len(inds)+1
    inds=np.hstack([[0],inds+1,[len(vec)]])
    #print(inds)

    out=[None]*ndict
    for i in range(ndict):
        out[i]={}
    for key in mydict.keys():
        tmp=mydict[key]
        for i in range(ndict):
            out[i][key]=tmp
        try:
            dims=tmp.shape
            ndim=len(dims)
            if ndim==1:
                if dims[0]==len(vec):
                    for i in range(ndict):
                        out[i][key]=tmp[inds[i]:inds[i+1]].copy()
            if ndim==2:
                if dims[1]==len(vec):
                    for i in range(ndict):
                        out[i][key]=tmp[:,inds[i]:inds[i+1]].copy()
                elif dims[0]==len(vec):
                    for i in range(ndict):
                        out[i][key]=tmp[inds[i]:inds[i+1],:].copy()
        except:
            continue
            #print('copying ',key,' unchanged')
            #don't need below as it's already copied by default
            #for i in range(ndict):
            #    out[i][key]=mydict[key]

    return out

def mask_dict(mydict,mask):
    for key in mydict.keys():
        tmp=mydict[key]
        try:
            dims=tmp.shape
            ndim=len(dims)
            if ndim==1:
                if dims[0]==len(mask):
                    tmp=tmp[mask]
                    mydict[key]=tmp
            if ndim==2:
                if dims[0]==len(mask):
                    tmp=tmp[mask,:]
                if dims[1]==len(mask):
                    tmp=tmp[:,mask]
                mydict[key]=tmp
            if ndim==3:
                if dims[0]==len(mask):
                    tmp=tmp[mask,:,:]
                if dims[1]==len(mask):
                    tmp=tmp[:,mask,:]
                if dims[2]==len(maks):
                    tmp=tmp[:,:,mask]
                mydict[key]=tmp
        except:
            continue<|MERGE_RESOLUTION|>--- conflicted
+++ resolved
@@ -1497,7 +1497,6 @@
         else:
             mat[:]=map2todbowl(self.vecs, self.params) 
         
-<<<<<<< HEAD
     def tod2map(self, tod, mat = None, do_add = True, do_omp = False):
         """
         Given legandre vecs and TOD data, computes the corresponding parameters.
@@ -1530,21 +1529,7 @@
             self.params = self.params + tod2mapbowl(self.vecs, mat) 
         else:
             self.paras = tod2mapbowl(self.vecs, mat) 
-     
-=======
-    def tod2map(self, tod, mat = None, do_add = True):
-        """
-        TODO: write doc
-        """
-
-        if mat is None:
-            mat = tod.get_data()
-        if do_add:
-            self.params = self.params + tod2mapbowl(self.vecs, mat)
-        else:
-            self.paras = tod2mapbowl(self.vecs, mat)
- 
->>>>>>> 699bb735
+  
 
     def fit_apix(self, tod):
         if tod.info['fname'] != self.fname:
