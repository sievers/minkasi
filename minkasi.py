import numpy as np
import ctypes
import time
import mkfftw
#import pyfits
from astropy.io import fits as pyfits
import astropy
from astropy import wcs
from astropy.io import fits
from astropy.cosmology import WMAP9 as cosmo #choose your cosmology here
import scipy
import copy
import sys
try:
    import healpy
    have_healpy=True
except:
    have_healpy=False
try: 
    import numba as nb
    import minkasi_nb
    have_numba=True
except:
    have_numba=False

try:
    import qpoint as qp
    have_qp=True
except:
    have_qp=False

print('importing mpi4py')

try:
    import mpi4py.rc
    mpi4py.rc.threads = False
    from mpi4py import MPI
    print('mpi4py imported')
    comm=MPI.COMM_WORLD
    myrank = comm.Get_rank()
    nproc=comm.Get_size()
    print('nproc:, ', nproc)
    if nproc>1:
        have_mpi=True
    else:
        have_mpi=False
except:
    have_mpi=False
    myrank=0
    nproc=1
#try:
#    import numba as nb
#    have_numba=True
#else:
#    have_numba=False


mylib=ctypes.cdll.LoadLibrary("libminkasi.so")

tod2map_simple_c=mylib.tod2map_simple
tod2map_simple_c.argtypes=[ctypes.c_void_p,ctypes.c_void_p,ctypes.c_int,ctypes.c_int,ctypes.c_void_p]

tod2map_atomic_c=mylib.tod2map_atomic
tod2map_atomic_c.argtypes=[ctypes.c_void_p,ctypes.c_void_p,ctypes.c_int,ctypes.c_int,ctypes.c_void_p]

#tod2map_everyone_c=mylib.tod2map_everyone
#tod2map_everyone_c.argtypes=[ctypes.c_void_p,ctypes.c_void_p,ctypes.c_int,ctypes.c_int,ctypes.c_void_p,ctypes.c_int,ctypes.c_void_p,ctypes.c_int]

tod2map_omp_c=mylib.tod2map_omp
tod2map_omp_c.argtypes=[ctypes.c_void_p,ctypes.c_void_p,ctypes.c_int,ctypes.c_int,ctypes.c_void_p,ctypes.c_int]

tod2map_cached_c=mylib.tod2map_cached
tod2map_cached_c.argtypes=[ctypes.c_void_p,ctypes.c_void_p,ctypes.c_int,ctypes.c_int,ctypes.c_void_p,ctypes.c_int]

map2tod_simple_c=mylib.map2tod_simple
map2tod_simple_c.argtypes=[ctypes.c_void_p,ctypes.c_void_p,ctypes.c_int,ctypes.c_int,ctypes.c_void_p,ctypes.c_int]

map2tod_omp_c=mylib.map2tod_omp
map2tod_omp_c.argtypes=[ctypes.c_void_p, ctypes.c_void_p, ctypes.c_int, ctypes.c_int, ctypes.c_void_p,ctypes.c_int]

map2tod_iqu_omp_c=mylib.map2tod_iqu_omp
map2tod_iqu_omp_c.argtypes=[ctypes.c_void_p, ctypes.c_void_p, ctypes.c_void_p, ctypes.c_int,ctypes.c_int,ctypes.c_void_p,ctypes.c_int]

map2tod_qu_omp_c=mylib.map2tod_qu_omp
map2tod_qu_omp_c.argtypes=[ctypes.c_void_p, ctypes.c_void_p, ctypes.c_void_p, ctypes.c_int,ctypes.c_int,ctypes.c_void_p,ctypes.c_int]

tod2map_iqu_simple_c=mylib.tod2map_iqu_simple
tod2map_iqu_simple_c.argtypes=[ctypes.c_void_p, ctypes.c_void_p, ctypes.c_void_p, ctypes.c_int,ctypes.c_int,ctypes.c_void_p]

tod2map_qu_simple_c=mylib.tod2map_qu_simple
tod2map_qu_simple_c.argtypes=[ctypes.c_void_p, ctypes.c_void_p, ctypes.c_void_p, ctypes.c_int,ctypes.c_int,ctypes.c_void_p]

tod2map_iqu_precon_simple_c=mylib.tod2map_iqu_precon_simple
tod2map_iqu_precon_simple_c.argtypes=[ctypes.c_void_p, ctypes.c_void_p, ctypes.c_void_p, ctypes.c_int,ctypes.c_int,ctypes.c_void_p]

tod2map_qu_precon_simple_c=mylib.tod2map_qu_precon_simple
tod2map_qu_precon_simple_c.argtypes=[ctypes.c_void_p, ctypes.c_void_p, ctypes.c_void_p, ctypes.c_int,ctypes.c_int,ctypes.c_void_p]

scan_map_c=mylib.scan_map
scan_map_c.argtypes=[ctypes.c_void_p,ctypes.c_int,ctypes.c_int,ctypes.c_int]

tod2cuts_c=mylib.tod2cuts
tod2cuts_c.argtypes=[ctypes.c_void_p,ctypes.c_void_p,ctypes.c_void_p,ctypes.c_int,ctypes.c_int]

cuts2tod_c=mylib.cuts2tod
cuts2tod_c.argtypes=[ctypes.c_void_p,ctypes.c_void_p,ctypes.c_void_p,ctypes.c_int,ctypes.c_int]

set_nthread_c=mylib.set_nthread
set_nthread_c.argtypes=[ctypes.c_int]

get_nthread_c=mylib.get_nthread
get_nthread_c.argtypes=[ctypes.c_void_p]

fill_isobeta_c=mylib.fill_isobeta
fill_isobeta_c.argtypes=[ctypes.c_void_p,ctypes.c_void_p,ctypes.c_void_p,ctypes.c_void_p,ctypes.c_int]

fill_isobeta_derivs_c=mylib.fill_isobeta_derivs
fill_isobeta_derivs_c.argtypes=[ctypes.c_void_p,ctypes.c_void_p,ctypes.c_void_p,ctypes.c_void_p,ctypes.c_void_p,ctypes.c_int]

fill_gauss_derivs_c=mylib.fill_gauss_derivs
fill_gauss_derivs_c.argtypes=[ctypes.c_void_p,ctypes.c_void_p,ctypes.c_void_p,ctypes.c_void_p,ctypes.c_void_p,ctypes.c_int]

fill_gauss_src_c=mylib.fill_gauss_src
fill_gauss_src_c.argtypes=[ctypes.c_void_p,ctypes.c_void_p,ctypes.c_void_p,ctypes.c_void_p,ctypes.c_int]

outer_c=mylib.outer_block
outer_c.argtypes=[ctypes.c_void_p,ctypes.c_void_p,ctypes.c_void_p,ctypes.c_void_p,ctypes.c_int,ctypes.c_int,ctypes.c_int]



def y2rj(freq=90):
    """conversion to multiply a y map by to get a Rayleigh-Jeans normalized map
    note that it doesn't have the T_cmb at the end, so the value for low frequencies
    is -2."""
    kb=1.38064852e-16
    h=6.62607004e-27
    T=2.725
    x=freq*1e9*h/kb/T
    
    ex=np.exp(x)
    f=x**2*ex/(ex-1)**2*( x*(ex+1)/(ex-1)-4)
    return f

def planck_g(freq=90):
    """conversion between T_CMB and T_RJ as a function of frequency."""
    kb=1.38064852e-16
    h=6.62607004e-27
    T=2.725
    x=freq*1e9*h/kb/T
    ex=np.exp(x)
    return x**2*ex/( (ex-1)**2)

def report_mpi():
    if have_mpi:
        print('myrank is ',myrank,' out of ',nproc)
    else:
        print('mpi not found')

def barrier():
    if have_mpi:
        comm.barrier()
    else:
        pass

def invsafe(mat,thresh=1e-14):
    u,s,v=np.linalg.svd(mat,0)
    ii=np.abs(s)<thresh*s.max()
    #print ii
    s_inv=1/s
    s_inv[ii]=0
    tmp=np.dot(np.diag(s_inv),u.transpose())
    return np.dot(v.transpose(),tmp)

def tod2map_simple(map,dat,ipix):
    ndet=dat.shape[0]
    ndata=dat.shape[1]
    if not(ipix.dtype=='int32'):
        print("Warning - ipix is not int32 in tod2map_simple.  this is likely to produce garbage results.")
    tod2map_simple_c(map.ctypes.data,dat.ctypes.data,ndet,ndata,ipix.ctypes.data)

def tod2map_everyone(map,dat,ipix,edges):
    assert(len(edges)==get_nthread()+1)
    tod2map_everyone_c(map.ctypes.data,dat.ctypes.data,dat.shape[0],dat.shape[1],ipix.ctypes.data,map.size,edges.ctypes.data,len(edges))

def tod2map_omp(map,dat,ipix,atomic=False):
    ndet=dat.shape[0]
    ndata=dat.shape[1]
    if not(ipix.dtype=='int32'):
        print("Warning - ipix is not int32 in tod2map_omp.  this is likely to produce garbage results.")
    if atomic:
        tod2map_atomic_c(map.ctypes.data,dat.ctypes.data,ndet,ndata,ipix.ctypes.data,map.size)
    else:
        tod2map_omp_c(map.ctypes.data,dat.ctypes.data,ndet,ndata,ipix.ctypes.data,map.size)

def tod2map_cached(map,dat,ipix):
    ndet=dat.shape[0]
    ndata=dat.shape[1]
    if not(ipix.dtype=='int32'):
        print("Warning - ipix is not int32 in tod2map_cached.  this is likely to produce garbage results.")
    tod2map_cached_c(map.ctypes.data,dat.ctypes.data,ndet,ndata,ipix.ctypes.data,map.shape[1])
    
def tod2polmap(map,dat,poltag,twogamma,ipix):
    ndet=dat.shape[0]
    ndata=dat.shape[1]
    fun=None
    if poltag=='QU':
        fun=tod2map_qu_simple_c
    if poltag=='IQU':
        fun=tod2map_iqu_simple_c
    if poltag=='QU_PRECON':
        fun=tod2map_qu_precon_simple_c
    if poltag=='IQU_PRECON':
        fun=tod2map_iqu_precon_simple_c
    if fun is None:
        print('unrecognized poltag ' + repr(poltag) + ' in tod2polmap.')
    #print('calling ' + repr(fun))
    fun(map.ctypes.data,dat.ctypes.data,twogamma.ctypes.data,ndet,ndata,ipix.ctypes.data)

def map2tod(dat,map,ipix,do_add=False,do_omp=True):
    ndet=dat.shape[0]
    ndata=dat.shape[1]
    if do_omp:
        map2tod_omp_c(dat.ctypes.data, map.ctypes.data, ndet, ndata, ipix.ctypes.data, do_add)
    else:
        map2tod_simple_c(dat.ctypes.data,map.ctypes.data,ndet,ndata,ipix.ctypes.data,do_add)
    
def polmap2tod(dat,map,poltag,twogamma,ipix,do_add=False,do_omp=True):
    ndet=dat.shape[0]
    ndata=dat.shape[1]
    fun=None
    if poltag=='QU':
        fun=map2tod_qu_omp_c
    if poltag=='IQU':
        fun=map2tod_iqu_omp_c
    if poltag=='QU_PRECON':
        fun=map2tod_qu_precon_omp_c
    if poltag=='IQU_PRECON':
        fun=map2tod_iqu_precon_omp_c
    if fun is None:
        print('unknown poltag ' + repr(poltag) + ' in polmap2tod.')
        return
    #print('calling ' + repr(fun))
    fun(dat.ctypes.data,map.ctypes.data,twogamma.ctypes.data,ndet,ndata,ipix.ctypes.data,do_add)
    
def read_fits_map(fname,hdu=0,do_trans=True):
    f=fits.open(fname)
    raw=f[hdu].data
    tmp=raw.copy()
    f.close()
    if do_trans:
        tmp=(tmp.T).copy()
    return tmp
def write_fits_map_wheader(map,fname,header,do_trans=True):
    if do_trans:
        map=(map.T).copy()
    hdu=fits.PrimaryHDU(map,header=header)
    try:
        hdu.writeto(fname,overwrite=True)
    except:
        hdu.writeto(fname,clobber=True)
def get_ft_vec(n):
    x=np.arange(n)
    x[x>n/2]=x[x>n/2]-n
    return x


def set_nthread(nthread):
    set_nthread_c(nthread)

def get_nthread():
    nthread=np.zeros([1,1],dtype='int32')
    get_nthread_c(nthread.ctypes.data)
    return nthread[0,0]


def segs_from_vec(vec,pad=True):
    """ segs_from_vec(vec,pad=True)
    return the starting/stopping points of regions marked False in vec.  For use in e.g. generating
    cuts from a vector/array.  If pad is False, assume vector is already True-padded"""
    #insert input vector into a True-padded vector do make reasoning about starting/stopping points
    #of False regions easier.
    if pad:
        vv=np.ones(len(vec)+2,dtype='bool')
        vv[1:-1]=vec
    else:
        if vec.dtype=='bool':
            vv=vec
        else:
            vv=np.ones(len(vec),dtype='bool')
            vv[:]=vec
    if vv.min()==True:
        nseg=0
        istart=[]
        istop=[]
    else:
        inds=np.where(np.diff(vv))[0]
        assert(len(inds)%2==0)
        nseg=len(inds)//2
        istart=[]
        istop=[]
        for i in range(nseg):
            istart.append(inds[2*i])
            istop.append(inds[2*i+1])
    return nseg,istart,istop

def cut_blacklist(tod_names,blacklist):
    mydict={}
    for nm in tod_names:
        tt=nm.split('/')[-1]
        mydict[tt]=nm
    ncut=0
    for nm in blacklist:
        tt=nm.split('/')[-1]
        #if mydict.has_key(tt):
        if tt in mydict:
            ncut=ncut+1
            del(mydict[tt])
    if ncut>0:
        print('deleted ',ncut,' bad files.')
        mynames=mydict.values()
        mynames.sort()
        return mynames
    else:
        return tod_names 


def find_spikes(dat,inner=1,outer=10,rad=0.25,thresh=8,pad=2):
    #find spikes in a block of timestreams
    n=dat.shape[1];
    ndet=dat.shape[0]
    x=np.arange(n);
    filt1=np.exp(-0.5*x**2/inner**2)
    filt1=filt1+np.exp(-0.5*(x-n)**2/inner**2);
    filt1=filt1/filt1.sum()

    filt2=np.exp(-0.5*x**2/outer**2)
    filt2=filt2+np.exp(-0.5*(x-n)**2/outer**2);
    filt2=filt2/filt2.sum()
    
    filt=filt1-filt2 #make a filter that is the difference of two Gaussians, one narrow, one wide
    filtft=np.fft.rfft(filt)
    datft=np.fft.rfft(dat,axis=1)
    datfilt=np.fft.irfft(filtft*datft,axis=1,n=n)
    jumps=[None]*ndet
    mystd=np.median(np.abs(datfilt),axis=1)
    for i in range(ndet):
        while np.max(np.abs(datfilt[i,:]))>thresh*mystd[i]:
            ind=np.argmax(np.abs(datfilt[i,:]))
            if jumps[i] is None:
                jumps[i]=[ind]
            else:
                jumps[i].append(ind)
            datfilt[i,ind]=0
    return jumps,datfilt
    return mystd
def make_rings_wSlope(edges,cent,vals,map,pixsize=2.0,fwhm=10.0,amps=None,aa=1.0,bb=1.0,rot=0.0):
    xvec=np.arange(map.nx)
    yvec=np.arange(map.ny)
    xvec[map.nx//2:]=xvec[map.nx//2:]-map.nx
    yvec[map.ny//2:]=yvec[map.ny//2:]-map.ny

    xmat=np.repeat([xvec],map.ny,axis=0).transpose()
    ymat=np.repeat([yvec],map.nx,axis=0)

    rmat=np.sqrt(xmat**2+ymat**2)*pixsize
    if isinstance(fwhm,int)|isinstance(fwhm,float):
        sig=fwhm/np.sqrt(8*np.log(2.))
        src_map=np.exp(-0.5*rmat**2./sig**2)
        src_map=src_map/src_map.sum()
    else:
        sig=fwhm[0]/np.sqrt(8*np.log(2))
        src_map=np.exp(-0.5*rmat**2/sig**2)*amps[0]
        for i in range(1,len(fwhm)):
            sig=fwhm[i]/np.sqrt(8*np.log(2))
            src_map=src_map+np.exp(-0.5*rmat**2/sig**2)*amps[i]

        src_map=src_map/src_map.sum()
        beam_area=pixsize**2/src_map.max()
        beam_area=beam_area/3600**2/(360**2/np.pi)
        print('beam_area is ',beam_area*1e9,' nsr')
    nring=len(edges)-1
    rings=np.zeros([nring,map.nx,map.ny])
    mypix=map.wcs.wcs_world2pix(cent[0],cent[1],1)
    print('mypix is ',mypix)

    xvec=np.arange(map.nx)
    yvec=np.arange(map.ny)
    xmat=np.repeat([xvec],map.ny,axis=0).transpose()
    ymat=np.repeat([yvec],map.nx,axis=0)

    srcft=np.fft.fft2(src_map)
    xtr  = (xmat-mypix[0])*np.cos(rot) + (ymat-mypix[1])*np.sin(rot) # Rotate and translate x coords
    ytr  = (ymat-mypix[1])*np.cos(rot) - (xmat-mypix[0])*np.sin(rot) # Rotate and translate y coords
    rmat = np.sqrt( (xtr/aa)**2 + (ytr/bb)**2 ) * pixsize            # Elliptically scale x,y
    myvals = vals[:nring]*1.0   # Get just the values that correspond to rings
    myvals -= np.max(myvals) # Set it such that the maximum value approaches 0
    pk2pk = np.max(myvals) - np.min(myvals)
    myvals -= pk2pk/50.0       # Let's assume we're down about a factor of 50 at the outskirts.

    for i in range(nring):
        #rings[i,(rmat>=edges[i])&(rmat<edges[i+1]=1.0
        if i == nring-1:
            slope=0.0
        else:
            slope = (myvals[i]-myvals[i+1])/(edges[i+1]-edges[i]) # expect positve slope; want negative one.
        rgtinedge = (rmat>=edges[i])
        rfromin   = (rmat-edges[i])
        initline  = rfromin[rgtinedge]*slope
        if vals[i] != 0:
            rings[i,rgtinedge] = (myvals[i] - initline)/myvals[i]  # Should be normalized to 1 now.
        else:
            rings[i,rgtinedge] = 1.0
        rgtoutedge = (rmat>=edges[i+1])
        rings[i,rgtoutedge]=0.0
        myannul = [ c1 and not(c2) for c1,c2 in zip(rgtinedge.ravel(),rgtoutedge.ravel())]
        rannul  = rmat.ravel()[myannul]
        rmin    = (rmat == np.min(rannul))
        rmout   = (rmat == np.max(rannul))
        rings[i,:,:]=np.real(np.fft.ifft2(np.fft.fft2(rings[i,:,:])*srcft))
    return rings

def make_rings(edges,cent,map,pixsize=2.0,fwhm=10.0,amps=None,iswcs=True):
    xvec=np.arange(map.nx)
    yvec=np.arange(map.ny)
    ix=np.int(map.nx/2)
    iy=np.int(map.ny/2)
    xvec[ix:]=xvec[ix:]-map.nx
    yvec[iy:]=yvec[iy:]-map.ny
    #xvec[map.nx/2:]=xvec[map.nx/2:]-map.nx
    #yvec[map.ny/2:]=yvec[map.ny/2:]-map.ny

    xmat=np.repeat([xvec],map.ny,axis=0).transpose()
    ymat=np.repeat([yvec],map.nx,axis=0)

    rmat=np.sqrt(xmat**2+ymat**2)*pixsize
    if isinstance(fwhm,int)|isinstance(fwhm,float):
        sig=fwhm/np.sqrt(8*np.log(2))
        src_map=np.exp(-0.5*rmat**2/sig**2)
        src_map=src_map/src_map.sum()
    else:
        sig=fwhm[0]/np.sqrt(8*np.log(2))
        src_map=np.exp(-0.5*rmat**2/sig**2)*amps[0]
        for i in range(1,len(fwhm)):
            sig=fwhm[i]/np.sqrt(8*np.log(2))
            src_map=src_map+np.exp(-0.5*rmat**2/sig**2)*amps[i]

        src_map=src_map/src_map.sum()
        beam_area=pixsize**2/src_map.max()
        beam_area=beam_area/3600**2/(360**2/np.pi)
        print('beam_area is ',beam_area*1e9,' nsr')
    nring=len(edges)-1
    rings=np.zeros([nring,map.nx,map.ny])
    if iswcs:
        mypix=map.wcs.wcs_world2pix(cent[0],cent[1],1)
    else:
        mypix=cent

    print('mypix is ',mypix)

    xvec=np.arange(map.nx)
    yvec=np.arange(map.ny)
    xmat=np.repeat([xvec],map.ny,axis=0).transpose()
    ymat=np.repeat([yvec],map.nx,axis=0)


    srcft=np.fft.fft2(src_map)
    rmat=np.sqrt( (xmat-mypix[0])**2+(ymat-mypix[1])**2)*pixsize
    for i in range(nring):
        #rings[i,(rmat>=edges[i])&(rmat<edges[i+1]=1.0
        rings[i,(rmat>=edges[i])]=1.0
        rings[i,(rmat>=edges[i+1])]=0.0
        rings[i,:,:]=np.real(np.fft.ifft2(np.fft.fft2(rings[i,:,:])*srcft))
    return rings
        


def find_jumps(dat,width=10,pad=2,thresh=10,rat=0.5):
    #find jumps in a block of timestreams, preferably with the common mode removed
    #width is width in pixels to average over when looking for a jump
    #pad is the length in units of width to mask at beginning/end of timestream
    #thresh is threshold in units of filtered data median absolute deviation to qualify as a jump
    #rat is the ratio of largest neighboring opposite-sign jump to the found jump.  If
    #  there is an opposite-sign jump nearby, the jump finder has probably just picked up a spike.
    n=dat.shape[1]
    ndet=dat.shape[0]

    #make a filter template that is a gaussian with sigma with, sign-flipped in the center
    #so, positive half-gaussian starting from zero, and negative half-gaussian at the end
    x=np.arange(n)
    myfilt=np.exp(-0.5*x**2/width**2)
    myfilt=myfilt-np.exp( (-0.5*(x-n)**2/width**2))
    fac=np.abs(myfilt).sum()/2.0
    myfilt=myfilt/fac

    dat_filt=np.fft.rfft(dat,axis=1)

    myfilt_ft=np.fft.rfft(myfilt)
    dat_filt=dat_filt*np.repeat([myfilt_ft],ndet,axis=0)
    dat_filt=np.fft.irfft(dat_filt,axis=1,n=n)
    dat_filt_org=dat_filt.copy()

    print(dat_filt.shape)
    dat_filt[:,0:pad*width]=0
    dat_filt[:,-pad*width:]=0
    det_thresh=thresh*np.median(np.abs(dat_filt),axis=1)
    dat_dejump=dat.copy()
    jumps=[None]*ndet
    print('have filtered data, now searching for jumps')
    for i in range(ndet):
        while np.max(np.abs(dat_filt[i,:]))>det_thresh[i]:            
            ind=np.argmax(np.abs(dat_filt[i,:]))+1 #+1 seems to be the right index to use
            imin=ind-width
            if imin<0:
                imin=0
            imax=ind+width
            if imax>n:
                imax=n
            val=dat_filt[i,ind]
            if val>0:
                val2=np.min(dat_filt[i,imin:imax])
            else:
                val2=np.max(dat_filt[i,imin:imax])
            
            
            print('found jump on detector ',i,' at sample ',ind)
            if np.abs(val2/val)>rat:
                print('I think this is a spike due to ratio ',np.abs(val2/val))
            else:
                if jumps[i] is None:
                    jumps[i]=[ind]
                else:
                    jumps[i].append(ind)
            #independent of if we think it is a spike or a jump, zap that stretch of the data
            dat_dejump[i,ind:]=dat_dejump[i,ind:]+dat_filt[i,ind]
            dat_filt[i,ind-pad*width:ind+pad*width]=0
        if not(jumps[i] is None):
            jumps[i]=np.sort(jumps[i])
    #return dat_dejump,jumps,dat_filt_org
    return jumps

def fit_jumps_from_cm(dat,jumps,cm,cm_order=1,poly_order=1):
    jump_vals=jumps[:]
    ndet=len(jumps)
    n=dat.shape[1]
    x=np.linspace(-1,1,n)
    m1=np.polynomial.legendre.legvander(x,poly_order)
    m2=np.polynomial.legendre.legvander(x,cm_order-1)
    for i in range(cm_order):
        m2[:,i]=m2[:,i]*cm
    mat=np.append(m1,m2,axis=1)
    npp=mat.shape[1]

    dat_dejump=dat.copy()
    for i in range(ndet):
        if not(jumps[i] is None):
            njump=len(jumps[i])
            segs=np.append(jumps[i],n)
            print('working on detector ',i,' who has ', len(jumps[i]),' jumps with segments ',segs)
            mm=np.zeros([n,npp+njump])
            mm[:,:npp]=mat
            for j in range(njump):
                mm[segs[j]:segs[j+1],j+npp]=1.0
            lhs=np.dot(mm.transpose(),mm)
            #print lhs
            rhs=np.dot(mm.transpose(),dat[i,:].transpose())
            lhs_inv=np.linalg.inv(lhs)
            fitp=np.dot(lhs_inv,rhs)
            jump_vals[i]=fitp[npp:]
            jump_pred=np.dot(mm[:,npp:],fitp[npp:])
            dat_dejump[i,:]=dat_dejump[i,:]-jump_pred


    return dat_dejump
            

    #for i in range(ndet):
def gapfill_eig(dat,cuts,tod=None,thresh=5.0, niter_eig=3, niter_inner=3, insert_cuts=False):
    ndat=dat.shape[1]
    cuts_empty=cuts.copy() #use this to clear out cut samples
    cuts_empty.clear() 
    cuts_cur=cuts.copy()
    cuts_cur.clear()
    for eig_ctr in range(niter_eig):
        tmp=dat.copy()
        cuts_cur.map2tod(tod,tmp,do_add=False)
        mycov=np.dot(tmp,tmp.T)
        ee,vv=np.linalg.eig(mycov)
        mask=ee>thresh*thresh*np.median(ee)
        neig=np.sum(mask)
        print('working with ' + repr(neig) + ' eigenvectors.')
        ee=ee[mask]
        vv=vv[:,mask]
        uu=np.dot(vv.T,tmp)
        lhs=np.dot(uu,uu.T)
        lhs_inv=np.linalg.inv(lhs)
        for iter_ctr in range(niter_inner):
            #in this inner loop, we fit the data 
            rhs=np.dot(tmp,uu.T)
            fitp=np.dot(lhs_inv,rhs.T)
            pred=np.dot(fitp.T,uu)
            cuts_cur.tod2map(tod,pred,do_add=False)
            cuts_cur.map2tod(tod,tmp,do_add=False)
    if insert_cuts:
        cuts_cur.map2tod(dat)
    return cuts_cur
        

def __gapfill_eig_poly(dat,cuts,tod=None,npoly=2, thresh=5.0, niter_eig=3, niter_inner=3):
    assert(1==0) #this code is not yet working.  regular gapfill_eig should work since the polys could
                 #be described by SVD, so SVD modes should look like polys iff they would have been important
    ndat=dat.shape[1]
    if npoly>0:
        xvec=np.linspace(-1,1,ndat)
        polymat=np.polynomial.legendre.legvander(x,npoly-1)
    old_coeffs=None
    cuts_cur=cuts.copy()    
    cuts_cur.clear()
    cuts_empty.cuts.copy()
    cuts_empty.clear()
    for eig_ctr in range(niter_eig):
        tmp=dat.copy()
        cuts_cur.map2tod(tod,tmp,do_add=False) #insert current best-guess solution for the cuts
        if npoly>1:  #if we're fitting polynomials as well as eigenmodes, subtract them off before re-estimating the covariance
            if not(old_coeffs is None):
                tmp=tmp-np.dot(polymat,old_coeffs[neig:,:]).T
        mycov=np.dot(tmp,tmp.T)
        mycov=0.5*(mycov+mycov.T)
        ee,vv=np.linalg.eig(mycov)
        mode_map=ee>thresh*thresh*np.median(ee)
        neig=mode_map.sum()
        mat=np.zeros([ndat,neig+npoly])
        eigs=vv[:,mode_map]
        ts_vecs=np.dot(eigs.T,tmp)
        mat[:,:neig]=ts_vecs.T
        if npoly>0:
            mat[:,neig:]=polymat
        lhs=np.dot(mat.T,mat)
        lhs_inv=np.linalg.inv(lhs)
        #now that we have the vectors we expect to describe our data, do a few rounds
        #of fitting amplitudes to timestream models, subtract that off, assign cuts to zero,
        #and restore the model.  
        tmp=dat.copy()
        for inner_ctr in range(niter_inner):
            cuts_cur.map2tod(tod,tmp)
            rhs=np.dot(tmp,mat)
            fitp=np.dot(lhs_inv,rhs.T)
            pred=np.dot(mat,fitp).T
            

def get_type(nbyte):
    if nbyte==8:
        return np.dtype('float64')
    if nbyte==4:
        return np.dtype('float32')
    if nbyte==-4:
        return np.dtype('int32')
    if nbyte==-8:
        return np.dtype('int64')
    if nbyte==1:
        return np.dtype('str')
    print('Unsupported nbyte ' + repr(nbyte) + ' in get_type')
    return None

def read_octave_struct(fname):
    f=open(fname)
    nkey=np.fromfile(f,'int32',1)[0]
    #print 'nkey is ' + repr(nkey)
    dat={}
    for i in range(nkey):
        key=f.readline().strip()
        #print 'key is ' + key
        ndim=np.fromfile(f,'int32',1)[0]
        dims=np.fromfile(f,'int32',ndim)
        dims=np.flipud(dims)
        #print 'Dimensions of ' + key + ' are ' + repr(dims)
        nbyte=np.fromfile(f,'int32',1)[0]
        #print 'nbyte is ' + repr(nbyte)
        dtype=get_type(nbyte)
        tmp=np.fromfile(f,dtype,dims.prod())
        dat[key]=np.reshape(tmp,dims)
    f.close()
    return dat



def nsphere_vol(npp):
    iseven=(npp%2)==0
    if iseven:
        nn=npp/2
        vol=(np.pi**nn)/np.prod(np.arange(1,nn+1))
    else:
        nn=(npp-1)/2
        vol=2**(nn+1)*np.pi**nn/np.prod(np.arange(1,npp+1,2))
    return vol


def _prime_loop(ln,lp,icur,lcur,vals):
    facs=np.arange(lcur,ln+1e-3,lp[0])
    if len(lp)==1:
        nfac=len(facs)
        if (nfac>0):
            vals[icur:(icur+nfac)]=facs
            icur=icur+nfac
            #print 2**vals[:icur]
        else:
            print('bad facs came from ' + repr([2**lcur,2**ln,2**lp[0]]))
        #print icur
        return icur
    else:
        facs=np.arange(lcur,ln,lp[0])
        for fac in facs:
            icur=_prime_loop(ln,lp[1:],icur,fac,vals)
        return icur
    print('I don''t think I should have gotten here.')
    return icur
                             
        

def find_good_fft_lens(n,primes=[2,3,5,7]):
    lmax=np.log(n+0.5)
    npr=len(primes)
    vol=nsphere_vol(npr)

    r=np.log2(n+0.5)
    lp=np.log2(primes)
    npoint_max=(vol/2**npr)*np.prod(r/lp)+30 #add a bit just to make sure we don't act up for small n
    #print 'npoint max is ',npoint max
    npoint_max=np.int(npoint_max)

    #vals=np.zeros(npoint_max,dtype='int')
    vals=np.zeros(npoint_max)
    icur=0
    icur=_prime_loop(r,lp,icur,0.0,vals)
    assert(icur<=npoint_max)
    myvals=np.asarray(np.round(2**vals[:icur]),dtype='int')
    myvals=np.sort(myvals)
    return myvals
    
    

def _linfit_2mat(dat,mat1,mat2):
    np1=mat1.shape[1]
    np2=mat2.shape[1]
    mm=np.append(mat1,mat2,axis=1)
    lhs=np.dot(mm.transpose(),mm)
    rhs=np.dot(mm.transpose(),dat)
    lhs_inv=np.linalg.inv(lhs)
    fitp=np.dot(lhs_inv,rhs)
    fitp1=fitp[0:np1].copy()
    fitp2=fitp[np1:].copy()
    assert(len(fitp2)==np2)
    return fitp1,fitp2

def fit_mat_vecs_poly_nonoise(dat,mat,order,cm_order=None):
    if cm_order is None:
        cm_order=order
    n=dat.shape[1]
    x=np.linspace(-1,1,n)
    polys=np.polynomial.legendre.legvander(x,order).transpose()
    cm_polys=np.polynomial.legendre.legvander(x,cm_order).transpose()
    v1=np.sum(dat,axis=0)
    v2=np.sum(dat*mat,axis=0)
    rhs1=np.dot(cm_polys,v1)
    rhs2=np.dot(polys,v2)
    ndet=dat.shape[0]
    A1=cm_polys*ndet
    vv=np.sum(mat,axis=0)
    A2=polys*np.repeat([vv],order+1,axis=0)
    A=np.append(A1,A2,axis=0)
    rhs=np.append(rhs1,rhs2)
    lhs=np.dot(A,A.transpose())
    fitp=np.dot(np.linalg.inv(lhs),rhs)
    cm_fitp=fitp[:cm_order+1]
    mat_fitp=fitp[cm_order+1:]
    assert(len(mat_fitp)==(order+1))
    cm_pred=np.dot(cm_fitp,cm_polys)
    tmp=np.dot(mat_fitp,polys)
    mat_pred=np.repeat([tmp],ndet,axis=0)*mat
    pred=cm_pred+mat_pred
    return pred,cm_fitp,mat_fitp,polys



def smooth_spectra(spec,fwhm):
    nspec=spec.shape[0]
    n=spec.shape[1]

    x=np.arange(n)
    sig=fwhm/np.sqrt(8*np.log(2))
    to_conv=np.exp(-0.5*(x/sig)**2)
    tot=to_conv[0]+to_conv[-1]+2*to_conv[1:-1].sum() #r2r normalization
    to_conv=to_conv/tot
    to_conv_ft=mkfftw.fft_r2r(to_conv)
    xtrans=mkfftw.fft_r2r(spec)
    for i in range(nspec):
        xtrans[i,:]=xtrans[i,:]*to_conv_ft
    #return mkfftw.fft_r2r(xtrans)/(2*(xtrans.shape[1]-1)),to_conv
    return xtrans,to_conv_ft
def smooth_many_vecs(vecs,fwhm=20):
    n=vecs.shape[1]
    nvec=vecs.shape[0]
    x=np.arange(n)
    sig=fwhm/np.sqrt(8*np.log(2))
    to_conv=np.exp(-0.5*(x/sig)**2)
    tot=to_conv[0]+to_conv[-1]+2*to_conv[1:-1].sum() #r2r normalization
    to_conv=to_conv/tot
    to_conv_ft=mkfftw.fft_r2r(to_conv)
    xtrans=mkfftw.fft_r2r(vecs)
    for i in range(nvec):
        xtrans[i,:]=xtrans[i,:]*to_conv_ft
    back=mkfftw.fft_r2r(xtrans)
    return back/(2*(n-1))
def smooth_vec(vec,fwhm=20):
    n=vec.size
    x=np.arange(n)
    sig=fwhm/np.sqrt(8*np.log(2))
    to_conv=np.exp(-0.5*(x/sig)**2)
    tot=to_conv[0]+to_conv[-1]+2*to_conv[1:-1].sum() #r2r normalization
    to_conv=to_conv/tot
    to_conv_ft=mkfftw.fft_r2r(to_conv)
    xtrans=mkfftw.fft_r2r(vec)
    back=mkfftw.fft_r2r(xtrans*to_conv_ft)
    return back/2.0/(n-1)


def fit_cm_plus_poly(dat,ord=2,cm_ord=1,niter=2,medsub=False,full_out=False):
    n=dat.shape[1]
    ndet=dat.shape[0]
    if medsub:
        med=np.median(dat,axis=1)        
        dat=dat-np.repeat([med],n,axis=0).transpose()
        
        

    xx=np.arange(n)+0.0
    xx=xx-xx.mean()
    xx=xx/xx.max()

    pmat=np.polynomial.legendre.legvander(xx,ord)
    cm_pmat=np.polynomial.legendre.legvander(xx,cm_ord-1)
    calfacs=np.ones(ndet)*1.0
    dd=dat.copy()
    for i in range(1,niter):
        for j in range(ndet):
            dd[j,:]/=calfacs[j]
            
        cm=np.median(dd,axis=0)
        cm_mat=np.zeros(cm_pmat.shape)
        for i in range(cm_mat.shape[1]):
            cm_mat[:,i]=cm_pmat[:,i]*cm
        fitp_p,fitp_cm=_linfit_2mat(dat.transpose(),pmat,cm_mat)
        pred1=np.dot(pmat,fitp_p).transpose()
        pred2=np.dot(cm_mat,fitp_cm).transpose()
        pred=pred1+pred2
        dd=dat-pred1
        
    if full_out:
        return dd,pred2,cm #if requested, return the modelled CM as well
    return dd


def __run_pcg_old(b,x0,tods,mapset,precon):
    Ax=mapset.dot(x0)

    r=b-Ax
    z=precon*r
    p=z.copy()
    k=0
    zr=r.dot(z)
    x=x0.copy()
    for iter in range(25):
        print(iter,zr)
        Ap=mapset.dot(p)
        pAp=p.dot(Ap)
        alpha=zr/pAp

        x_new=x+p*alpha
        r_new=r-Ap*alpha 
        z_new=precon*r_new
        zr_new=r_new.dot(z_new)
        beta=zr_new/zr
        p_new=z_new+p*beta
        
        p=p_new
        z=z_new
        r=r_new
        zr=zr_new
        x=x_new
    return x

def run_pcg(b,x0,tods,precon=None,maxiter=25,outroot='map',save_iters=[-1],save_ind=0,save_tail='.fits',plot_iters=[],plot_info=None,plot_ind=0):
    
    t1=time.time()
    Ax=tods.dot(x0)

    try:
        r=b.copy()
        r.axpy(Ax,-1)
    except:
        r=b-Ax
    if not(precon is None):
        #print('applying precon')
        z=precon*r
    else:
        z=r.copy()
    p=z.copy()
    k=0.0

    zr=r.dot(z)
    x=x0.copy()
    t2=time.time()
    nsamp=tods.get_nsamp()
    tloop=time.time()
    for iter in range(maxiter):
        if myrank==0:
            if iter>0:
                print(iter,zr,alpha,t2-t1,t3-t2,t3-t1,nsamp/(t2-t1)/1e6)
            else:
                print(iter,zr,t2-t1)
        t1=time.time()
        Ap=tods.dot(p)
        t2=time.time()
        pAp=p.dot(Ap)
        alpha=zr/pAp
        #print('alpha,pAp, and zr  are ' + repr(alpha) + '  ' + repr(pAp) + '  ' + repr(zr))
        try:
            x_new=x.copy()
            x_new.axpy(p,alpha)
        except:
            x_new=x+p*alpha

        try:
            r_new=r.copy()
            r_new.axpy(Ap,-alpha)
        except:
            r_new=r-Ap*alpha
        if not(precon is None):
            #print('applying precon')
            z_new=precon*r_new
        else:
            z_new=r_new.copy()
        zr_new=r_new.dot(z_new)
        beta=zr_new/zr
        try:
            p_new=z_new.copy()
            p_new.axpy(p,beta)
        except:
            p_new=z_new+p*beta
        
        p=p_new
        z=z_new
        r=r_new
        zr=zr_new
        x=x_new
        t3=time.time()
        if iter in save_iters:
            if myrank==0:
                x.maps[save_ind].write(outroot+'_'+repr(iter)+save_tail)
        if iter in plot_iters:
            print('plotting on iteration ',iter)
            x.maps[plot_ind].plot(plot_info)

    tave=(time.time()-tloop)/maxiter
    print('average time per iteration was ',tave,' with effective throughput ',nsamp/tave/1e6,' Msamp/s')
    if iter in plot_iters:
        print('plotting on iteration ',iter)
        x.maps[plot_ind].plot(plot_info)
    else:
        print('skipping plotting on iter ',iter)
    return x

def run_pcg_wprior(b,x0,tods,prior=None,precon=None,maxiter=25,outroot='map',save_iters=[-1],save_ind=0,save_tail='.fits'):
    #least squares equations in the presence of a prior - chi^2 = (d-Am)^T N^-1 (d-Am) + (p-m)^T Q^-1 (p-m)
    #where p is the prior target for parameters, and Q is the variance.  The ensuing equations are
    #(A^T N-1 A + Q^-1)m = A^T N^-1 d + Q^-1 p.  For non-zero p, it is assumed you have done this already and that 
    #b=A^T N^-1 d + Q^-1 p
    #to have a prior then, whenever we call Ax, just a Q^-1 x to Ax.
    t1=time.time()
    Ax=tods.dot(x0)    
    if not(prior is None):
        #print('applying prior')
        prior.apply_prior(x0,Ax) 
    try:
        r=b.copy()
        r.axpy(Ax,-1)
    except:
        r=b-Ax
    if not(precon is None):
        z=precon*r
    else:
        z=r.copy()
    p=z.copy()
    k=0.0

    zr=r.dot(z)
    x=x0.copy()
    t2=time.time()
    for iter in range(maxiter):
        if myrank==0:
            if iter>0:
                print(iter,zr,alpha,t2-t1,t3-t2,t3-t1)
            else:
                print(iter,zr,t2-t1)
            sys.stdout.flush()
        t1=time.time()
        Ap=tods.dot(p)
        if not(prior is None):
            #print('applying prior')
            prior.apply_prior(p,Ap)
        t2=time.time()
        pAp=p.dot(Ap)
        alpha=zr/pAp
        try:
            x_new=x.copy()
            x_new.axpy(p,alpha)
        except:
            x_new=x+p*alpha

        try:
            r_new=r.copy()
            r_new.axpy(Ap,-alpha)
        except:
            r_new=r-Ap*alpha
        if not(precon is None):
            z_new=precon*r_new
        else:
            z_new=r_new.copy()
        zr_new=r_new.dot(z_new)
        beta=zr_new/zr
        try:
            p_new=z_new.copy()
            p_new.axpy(p,beta)
        except:
            p_new=z_new+p*beta
        
        p=p_new
        z=z_new
        r=r_new
        zr=zr_new
        x=x_new
        t3=time.time()
        if iter in save_iters:
            if myrank==0:
                x.maps[save_ind].write(outroot+'_'+repr(iter)+save_tail)

    return x

    

def run_pcg_wprior_old(b,x0,tods,prior,precon=None,maxiter=25):
    t1=time.time()
    Ax=tods.dot(x0)
    #prior.apply_prior(Ax,x0)
    flub=prior.apply_prior(x0.maps[0].map)
    print('means of flub and Ax are ',np.mean(np.abs(Ax.maps[0].map)),np.mean(np.abs(flub)))
    Ax.maps[0].map=Ax.maps[0].map+prior.apply_prior(x0.maps[0].map)
    try:
        r=b.copy()
        r.axpy(Ax,-1)
    except:
        r=b-Ax
    if not(precon is None):
        z=precon*r
    else:
        z=r.copy()
    p=z.copy()
    k=0.0

    zr=r.dot(z)
    x=x0.copy()
    t2=time.time()
    for iter in range(maxiter):
        if myrank==0:
            if iter>0:
                print(iter,zr,alpha,t2-t1,t3-t2,t3-t1)
            else:
                print(iter,zr,t2-t1)
        t1=time.time()
        Ap=tods.dot(p)
        fwee=prior.apply_prior(p.maps[0].map)
        #print 'means are ',np.mean(np.abs(Ap.maps[0].map)),np.mean(np.abs(fwee))
        Ap.maps[0].map=Ap.maps[0].map+fwee
        #prior.apply_prior(Ap,p)
        t2=time.time()
        pAp=p.dot(Ap)
        alpha=zr/pAp
        try:
            x_new=x.copy()
            x_new.axpy(p,alpha)
        except:
            x_new=x+p*alpha

        try:
            r_new=r.copy()
            r_new.axpy(Ap,-alpha)
        except:
            r_new=r-Ap*alpha
        if not(precon is None):
            z_new=precon*r_new
        else:
            z_new=r_new.copy()
        zr_new=r_new.dot(z_new)
        beta=zr_new/zr
        try:
            p_new=z_new.copy()
            p_new.axpy(p,beta)
        except:
            p_new=z_new+p*beta
        
        p=p_new
        z=z_new
        r=r_new
        zr=zr_new
        x=x_new
        t3=time.time()
    return x

def apply_noise(tod,dat=None):
    if dat is None:
        #dat=tod['dat_calib']
        dat=tod.get_data().copy()
    dat_rot=np.dot(tod['v'],dat)
    datft=mkfftw.fft_r2r(dat_rot)
    nn=datft.shape[1]
    datft=datft*tod['mywt'][:,0:nn]
    dat_rot=mkfftw.fft_r2r(datft)
    dat=np.dot(tod['v'].transpose(),dat_rot)
    #for fft_r2r, the first/last samples get counted for half of the interior ones, so 
    #divide them by 2 in the post-filtering.  Makes symmetry much happier...
    #print 'hello'
    dat[:,0]=dat[:,0]*0.5
    dat[:,-1]=dat[:,-1]*0.5

    return dat



def get_grad_mask_2d(map,todvec=None,thresh=4.0,noisemap=None,hitsmap=None):
    """make a mask that has an estimate of the gradient within a pixel.  Look at the 
    rough expected noise to get an idea of which gradients are substantially larger than
    the map noise."""
    if  noisemap is None:
        noisemap=make_hits(todvec,map,do_weights=True)
        noisemap.invert()
        noisemap.map=np.sqrt(noisemap.map)
    if hitsmap is None:
        hitsmap=make_hits(todvec,map,do_weights=False)
    mygrad=(map.map-np.roll(map.map,1,axis=0))**2
    mygrad=mygrad+(map.map-np.roll(map.map,-1,axis=0))**2
    mygrad=mygrad+(map.map-np.roll(map.map,-1,axis=1))**2
    mygrad=mygrad+(map.map-np.roll(map.map,1,axis=1))**2
    mygrad=np.sqrt(0.25*mygrad)



    #find the typical timestream noise in a pixel, which should be the noise map times sqrt(hits)
    hitsmask=hitsmap.map>0
    tmp=noisemap.map.copy()
    tmp[hitsmask]=tmp[hitsmask]*np.sqrt(hitsmap.map[hitsmask])
    #return mygrad,tmp
    mask=(mygrad>(thresh*tmp))
    frac=1.0*np.sum(mask)/mask.size
    print("Cutting " + repr(frac*100) + "% of map pixels in get_grad_mask_2d.")
    mygrad[np.logical_not(mask)]=0
    #return mygrad,tmp,noisemap
    return mygrad

class null_precon:
    def __init__(self):
        self.isnull=True
    def __add__(self,val):
        return val
    def __mul__(self,val):
        return val

def scaled_airmass_from_el(mat):
    airmass=1/np.cos(mat)
    airmass=airmass-airmass.mean()
    #airmass=airmass/np.std(airmass)
    return airmass

class tsGeneric:
    def __init__(self,tod=None):
        self.fname=tod.info['fname']
    def __mul__(self,to_mul):
        #print('calling mul')
        tt=self.copy()
        tt.params=self.params*to_mul.params
        return tt
    def clear(self):
        self.params[:]=0
    def dot(self,common=None):
        if common is None:
            return np.sum(self.params*self.params)
        else:
            return np.sum(self.params*common.params)
    def axpy(self,common,a):
        self.params=self.params+a*common.params
    def apply_prior(self,x,Ax):
        Ax.params=Ax.params+self.params*x.params
    def copy(self):
        return copy.deepcopy(self)
    def write(self,fname=None):
        pass
class tsVecs(tsGeneric):
    def __init__(self,tod,vecs):
        self.vecs=vecs
        #self.ndet=tod.info['dat_calib'].shape[0]
        self.ndet=tod.get_data_dims()[0]
        self.vecs=vecs
        self.nvec=vecs.shape[0]
        self.params=np.zeros([self.nvec,self.ndet])
    def tod2map(self,tod,mat=None,do_add=True,do_omp=False):
        if mat is None:
            #mat=tod.info['dat_calib']
            mat=tod.get_data()
        if do_add:
            self.params[:]=self.params[:]+np.dot(self.vecs,mat.T)
        else:
            self.params[:]=np.dot(self.vecs,mat.T)
    def map2tod(self,tod,mat=None,do_add=True,do_omp=False):
        if mat is None:
            #mat=tod.info['dat_calib']
            mat=tod.get_data()
        if do_add:
            mat[:]=mat[:]+np.dot(self.params.T,self.vecs)
        else:
            mat[:]=np.dot(self.params.T,self.vecs)    

class tsNotch(tsGeneric):
    def __init__(self,tod,numin,numax):
        self.fname=tod.info['fname']
        tvec=tod.get_tvec()
        dt=tvec[-1]-tvec[0]
        bw=numax-numin
        dnu=1/dt
        nfreq=np.int(np.ceil(2*bw/dnu)) #factor of 2 is to account for partial waves
        ndet=tod.get_ndet()
        self.freqs=np.linspace(numin,numax,nfreq)
        self.nfreq=nfreq
        self.params=np.zeros([2*nfreq,ndet])
    def get_vecs(self,tvec):
        tvec=tvec-tvec[0]
        vecs=np.zeros([self.nfreq*2,len(tvec)])
        for i in range(self.nfreq):
            vecs[2*i,:]=np.cos(tvec*self.freqs[i])
            vecs[2*i+1,:]=np.sin(tvec*self.freqs[i])
        return vecs
        
    def map2tod(self,tod,mat=None,do_add=True,do_omp=False):
        tvec=tod.get_tvec()
        vecs=self.get_vecs(tvec)
        pred=self.params.T@vecs
        if mat is None:
            mat=tod.get_data()
        if do_add:
            mat[:]=mat[:]+pred
        else:
            mat[:]=pred
    def tod2map(self,tod,mat=None,do_add=True,do_omp=False):
        tvec=tod.get_tvec()
        vecs=self.get_vecs(tvec)
        if mat is None:
            mat=tod.get_data()
        #tmp=mat@(vecs.T)
        tmp=vecs@mat.T
        if do_add:
            self.params[:]=self.params[:]+tmp
        else:
            self.params[:]=tmp


class tsPoly(tsVecs):
    def __init__(self,tod,order=10):
        self.fname=tod.info['fname']

        #self.ndata=tod.info['dat_calib'].shape[1]
        dims=tod.get_data_dims()
        self.ndata=dims[1]
        self.order=order
        #self.ndet=tod.info['dat_calib'].shape[0]
        self.ndet=dims[0]
        xvec=np.linspace(-1,1,self.ndata)
        self.vecs=(np.polynomial.legendre.legvander(xvec,order).T).copy()
        self.nvec=self.vecs.shape[0]
        self.params=np.zeros([self.nvec,self.ndet])


def partition_interval(start,stop,seg_len=100,round_up=False):
    #print('partitioning ',start,stop,seg_len)
    #make sure we behave correctly if the interval is shorter than the desired segment
    if (stop-start)<=seg_len:
        return np.asarray([start,stop],dtype='int')
    nseg=(stop-start)//seg_len
    if nseg*seg_len<(stop-start):
        if round_up:
            nseg=nseg+1
    seg_len=(stop-start)//nseg
    nextra=(stop-start)-seg_len*nseg
    inds=np.arange(start,stop+1,seg_len)
    if nextra>0:
        vec=np.zeros(len(inds),dtype='int')
        vec[1:nextra+1]=1
        vec=np.cumsum(vec)
        inds=inds+vec
    return inds
    
def split_partitioned_vec(start,stop,breaks=[],seg_len=100):
    if len(breaks)==0:
        return partition_interval(start,stop,seg_len)
    if breaks[0]==start:
        breaks=breaks[1:]
        if len(breaks)==0:
            return partition_interval(start,stop,seg_len)
    if breaks[-1]==stop:
        breaks=breaks[:-1]
        if len(breaks)==0:
            return partition_interval(start,stop,seg_len)
    breaks=np.hstack([start,breaks,stop])
    nseg=len(breaks)-1
    segs=[None]*(nseg)
    for i in range(nseg):
        inds=partition_interval(breaks[i],breaks[i+1],seg_len)
        if i<(nseg-1):
            inds=inds[:-1]
        segs[i]=inds
    segs=np.hstack(segs)
    return segs

#breaks,stop,start=0,seg_len=100)
class tsStripes(tsGeneric):
    def __init__(self,tod,seg_len=500,do_slope=False,tthresh=10):
        dims=tod.get_data_dims()
        tvec=tod.get_tvec()
        dt=np.median(np.diff(tvec))        
        splits=np.where(np.abs(np.diff(tvec))>tthresh*dt)[0]

        dims=tod.get_data_dims()
        inds=split_partitioned_vec(0,dims[1],splits,seg_len)
        
        self.inds=inds
        self.splits=splits
        self.nseg=len(self.inds)-1
        self.params=np.zeros([dims[0],self.nseg])
    def tod2map(self,tod,dat=None,do_add=True,do_omp=False):
        if dat is None:
            print('need dat in tod2map destriper')
            return
        minkasi_nb.tod2map_destriped(dat,self.params,self.inds,do_add)
    def map2tod(self,tod,dat=None,do_add=True,do_omp=False):
        if dat is None:
            print('need dat in map2tod destriper')
            return
        minkasi_nb.map2tod_destriped(dat,self.params,self.inds,do_add)
    def copy(self):
        return copy.deepcopy(self)
    def set_prior_from_corr(self,corrvec,thresh=0.5):
        assert(corrvec.shape[0]==self.params.shape[0])
        n=self.params.shape[1]
        corrvec=corrvec[:,:n].copy()
        corrft=mkfftw.fft_r2r(corrvec)
        if thresh>0:
            for i in range(corrft.shape[0]):
                tt=thresh*np.median(corrft[i,:])
                ind=corrft[i,:]<tt
                corrft[i,ind]=tt
        self.params=1.0/corrft/(2*(n-1))
    def apply_prior(self,x,Ax):
        xft=mkfftw.fft_r2r(x.params)        
        Ax.params=Ax.params+mkfftw.fft_r2r(xft*self.params)
        
class tsStripes_old(tsGeneric):
    def __init__(self,tod,seg_len=100,do_slope=True):
        dims=tod.get_data_dims()
        nseg=dims[1]//seg_len
        if nseg*seg_len<dims[1]:
            nseg=nseg+1
        #this says to connect segments with straight lines as
        #opposed to simple horizontal offsets
        if do_slope:
            nseg=nseg+1
        self.nseg=nseg
        self.seg_len=seg_len
        self.params=np.zeros([dims[0],self.nseg])
        self.do_slope=do_slope
    def tod2map(self,tod,dat=None,do_add=True,do_omp=False):
        if dat is None:
            dat=tod.get_data()
        tmp=np.zeros(self.params.shape)
        if self.do_slope:
            vec=np.arange(self.seg_len)/self.seg_len
            vec2=1-vec
            vv=np.vstack([vec2,vec])
            nseg=dat.shape[1]//self.seg_len
            imax=nseg
            if nseg*self.seg_len<dat.shape[1]:
                have_extra=True
                nextra=dat.shape[1]-imax*self.seg_len
            else:
                have_extra=False
                nseg=nseg-1
                nextra=0
            for i in range(imax):
                #tmp[:,i:i+2]=tmp[:,i:i+2]+dat[:,i*self.seg_len:(i+1)*self.seg_len]@(vv.T)
                tmp[:,i:i+2]=tmp[:,i:i+2]+np.dot(dat[:,i*self.seg_len:(i+1)*self.seg_len],(vv.T))
            if have_extra:
                vec=np.arange(nextra)/nextra
                vec2=1-vec
                vv=np.vstack([vec2,vec])
                #tmp[:,-2:]=tmp[:,-2:]+dat[:,self.seg_len*nseg:]@(vv.T)
                tmp[:,-2:]=tmp[:,-2:]+np.dot(dat[:,self.seg_len*nseg:],(vv.T))

        else:
            nseg=dat.shape[1]//self.seg_len
            if nseg*self.seg_len<dat.shape[1]:
                nseg=nseg+1
            vec=np.zeros(nseg*self.seg_len)
            ndet=dat.shape[0]
            ndat=dat.shape[1]
            for i in range(ndet):
                vec[:ndat]=dat[i,:]
                vv=np.reshape(vec,[nseg,self.seg_len])
                tmp[i,:]=np.sum(vv,axis=1)
        if do_add:
            self.params[:]=self.params[:]+tmp
        else:
            self.params[:]=tmp

    def map2tod(self,tod,dat=None,do_add=True,do_omp=False):
        tmp=tod.get_empty()
        ndet=tmp.shape[0] 
        ndat=tmp.shape[1]
            
        if self.do_slope:
            vec=np.arange(self.seg_len)/self.seg_len
            vec2=1-vec
            vv=np.vstack([vec2,vec])
            nseg=tmp.shape[1]//self.seg_len
            imax=nseg
            if imax*self.seg_len<tmp.shape[1]:
                have_extra=True
                nextra=tmp.shape[1]-imax*self.seg_len
            else:
                have_extra=False
                nseg=nseg-1
                #imax=imax+1
            
            for i in range(imax):
                #tmp[:,i*self.seg_len:(i+1)*self.seg_len]=self.params[:,i:i+2]@vv
                tmp[:,i*self.seg_len:(i+1)*self.seg_len]=np.dot(self.params[:,i:i+2],vv)
            if have_extra:
                vec=np.arange(nextra)/nextra
                vec2=1-vec
                vv=np.vstack([vec2,vec])
                #tmp[:,self.seg_len*nseg:]=self.params[:,-2:]@vv
                tmp[:,self.seg_len*nseg:]=np.dot(self.params[:,-2:],vv)
        else:
            ndet=tmp.shape[0] 
            ndat=tmp.shape[1]
            for i in range(ndet):
                pars=self.params[i,:]
                mymod=np.repeat(pars,self.seg_len)
                tmp[i,:]=mymod[:ndat]
                
        if dat is None:
            dat=tmp
            return dat
        else:
            if do_add:
                dat[:]=dat[:]+tmp
            else:
                dat[:]=tmp

class tsBinnedAz(tsGeneric):
    def __init__(self,tod,lims=[0,2*np.pi],nbin=360):
        #print('nbin is',nbin)
        ndet=tod.get_ndet()
        self.params=np.zeros([ndet,nbin])
        self.lims=[lims[0],lims[1]]
        self.nbin=nbin
        
    def map2tod(self,tod,dat=None,do_add=True,do_omp=False):
        if dat is None:
            dat=tod.get_data()
        minkasi_nb.map2tod_binned_det(dat,self.params,tod.info['az'],self.lims,self.nbin,do_add)
    def tod2map(self,tod,dat=None,do_add=True,do_omp=False):
        if dat is None:
            dat=tod.get_data()
        minkasi_nb.tod2map_binned_det(dat,self.params,tod.info['az'],self.lims,self.nbin,do_add)

class tsBinnedAzShared(tsGeneric):
#"""class to have az shared amongst TODs (say, if you think the ground is constant for a while)"""
    def __init__(self,ndet=2,lims=[0,2*np.pi],nbin=360):
        self.params=np.zeros([ndet,nbin])
        self.lims=[lims[0],lims[1]]
        self.nbin=nbin
        
    def map2tod(self,tod,dat=None,do_add=True,do_omp=False):
        if dat is None:
            dat=tod.get_data()
        minkasi_nb.map2tod_binned_det(dat,self.params,tod.info['az'],self.lims,self.nbin,do_add)
    def tod2map(self,tod,dat=None,do_add=True,do_omp=False):
        if dat is None:
            dat=tod.get_data()
        print('nbin is',self.nbin)
        print(self.params.dtype)
        minkasi_nb.tod2map_binned_det(dat,self.params,tod.info['az'],self.lims,self.nbin,do_add)
class tsDetAz(tsGeneric):
    def __init__(self,tod,npoly=4):
        if isinstance(tod,tsDetAz): #we're starting a new instance from an old one, e.g. from copy
            self.fname=tod.fname
            self.az=tod.az
            self.azmin=tod.azmin
            self.azmax=tod.azmax
            self.npoly=tod.npoly
            self.ndet=tod.ndet
        else:
            self.fname=tod.info['fname']
            self.az=tod.info['AZ']
            self.azmin=np.min(self.az)
            self.azmax=np.max(self.az)
            self.npoly=npoly
            #self.ndet=tod.info['dat_calib'].shape[0]            
            self.ndet=tod.get_ndet()
        #self.params=np.zeros([self.ndet,self.npoly])
        self.params=np.zeros([self.ndet,self.npoly-1])
    def _get_polys(self):
        polys=np.zeros([self.npoly,len(self.az)])
        polys[0,:]=1.0
        az_scale= (self.az-self.azmin)/(self.azmax-self.azmin)*2.0-1.0
        if self.npoly>1:
            polys[1,:]=az_scale
        for i in range(2,self.npoly):
            polys[i,:]=2*az_scale*polys[i-1,:]-polys[i-2,:]
        polys=polys[1:,:].copy()
        return polys
    def map2tod(self,tod,dat=None,do_add=True,do_omp=False):
        if dat is None:
            #dat=tod.info['dat_calib']
            dat=tod.get_data()
        if do_add:
            dat[:]=dat[:]+np.dot(self.params,self._get_polys())
        else:
            dat[:]=np.dot(self.params,self._get_polys())
    def tod2map(self,tod,dat=None, do_add=True,do_omp=False):
        if dat is None:
            #dat=tod.info['dat_calib']
            dat=tod.get_data()
        if do_add:
            #print("params shape is ",self.params.shape)
            #self.params[:]=self.params[:]+np.dot(self._get_polys(),dat)
            self.params[:]=self.params[:]+np.dot(dat,self._get_polys().T)
        else:
            #self.params[:]=np.dot(self._get_polys(),dat)
            self.params[:]=np.dot(dat,self._get_polys().T)

        
class tsAirmass:
    def __init__(self,tod=None,order=3):
        if tod is None:
            self.sz=np.asarray([0,0],dtype='int')
            self.params=np.zeros(1)
            self.fname=''
            self.order=0
            self.airmass=None
        else:
            #self.sz=tod.info['dat_calib'].shape
            self.sz=tod.get_data_dims()
            self.fname=tod.info['fname']
            self.order=order
            self.params=np.zeros(order)
            if not('apix' in tod.info.keys()):
                #tod.info['apix']=scaled_airmass_from_el(tod.info['elev'])
                self.airmass=scaled_airmass_from_el(tod.info['elev'])
            else:
                self.airmass=tod.info['apix']
    def copy(self,copyMat=False):
        cp=tsAirmass()
        cp.sz=self.sz
        cp.params=self.params.copy()
        cp.fname=self.fname
        cp.order=self.order
        if copyMat:
            cp.airmass=self.airmass.copy()
        else:
            cp.airmass=self.airmass  #since this shouldn't change, use a pointer to not blow up RAM
        return cp
    def clear(self):
        self.params[:]=0.0
    def dot(self,ts):
        return np.sum(self.params*ts.params)
    def axpy(self,ts,a):
        self.params=self.params+a*ts.params
    def _get_current_legmat(self):
        x=np.linspace(-1,1,self.sz[1])
        m1=np.polynomial.legendre.legvander(x,self.order)
        return m1
    def _get_current_model(self):
        x=np.linspace(-1,1,self.sz[1])
        m1=self._get_current_legmat()
        poly=np.dot(m1,self.params)
        mat=np.repeat([poly],self.sz[0],axis=0)
        mat=mat*self.airmass
        return mat

    def tod2map(self,tod,dat,do_add=True,do_omp=False): 
        tmp=np.zeros(self.order)
        for i in range(self.order):
            #tmp[i]=np.sum(tod.info['apix']**(i+1)*dat)
            tmp[i]=np.sum(self.airmass**(i+1)*dat)
        if do_add:
            self.params[:]=self.params[:]+tmp
        else:
            self.params[:]=tmp
        #poly=self._get_current_legmat()
        #vec=np.sum(dat*self.airmass,axis=0)
        #atd=np.dot(vec,poly)
        #if do_add:
        #    self.params[:]=self.params[:]+atd
        #else:
        #    self.params[:]=atd

    def map2tod(self,tod,dat,do_add=True,do_omp=False):
        mat=0.0
        for i in range(self.order):
            #mat=mat+self.params[i]*tod.info['apix']**(i+1)
            mat=mat+self.params[i]*self.airmass**(i+1)

        #mat=self._get_current_model()
        if do_add:
            dat[:]=dat[:]+mat
        else:
            dat[:]=mat
    def __mul__(self,to_mul):
        tt=self.copy()
        tt.params=self.params*to_mul.params
        return tt
    def write(self,fname=None):
        pass

class __tsAirmass_old:
    def __init__(self,tod=None,order=5):
        if tod is None:
            self.sz=np.asarray([0,0],dtype='int')
            self.params=np.zeros(1)
            self.fname=''
            self.order=0
            self.airmass=None
        else:
            #self.sz=tod.info['dat_calib'].shape
            self.sz=tod.get_data_dims()
            self.fname=tod.info['fname']
            self.order=order
            self.params=np.zeros(order+1)
            self.airmass=scaled_airmass_from_el(tod.info['elev'])
    def copy(self,copyMat=False):
        cp=tsAirmass()
        cp.sz=self.sz
        cp.params=self.params.copy()
        cp.fname=self.fname
        cp.order=self.order
        if copyMat:
            cp.airmass=self.airmass.copy()
        else:
            cp.airmass=self.airmass  #since this shouldn't change, use a pointer to not blow up RAM
        return cp
    def clear(self):
        self.params[:]=0.0
    def dot(self,ts):
        return np.sum(self.params*ts.params)
    def axpy(self,ts,a):
        self.params=self.params+a*ts.params
    def _get_current_legmat(self):
        x=np.linspace(-1,1,self.sz[1])
        m1=np.polynomial.legendre.legvander(x,self.order)
        return m1
    def _get_current_model(self):
        x=np.linspace(-1,1,self.sz[1])
        m1=self._get_current_legmat()
        poly=np.dot(m1,self.params)
        mat=np.repeat([poly],self.sz[0],axis=0)
        mat=mat*self.airmass
        return mat

    def tod2map(self,tod,dat,do_add=True,do_omp=False):
        poly=self._get_current_legmat()
        vec=np.sum(dat*self.airmass,axis=0)
        atd=np.dot(vec,poly)
        if do_add:
            self.params[:]=self.params[:]+atd
        else:
            self.params[:]=atd

    def map2tod(self,tod,dat,do_add=True,do_omp=False):
        mat=self._get_current_model()
        if do_add:
            dat[:]=dat[:]+mat
        else:
            dat[:]=mat
        def __mul__(self,to_mul):
            tt=self.copy()
            tt.params=self.params*to_mul.params
    def __mul__(self,to_mul):
        tt=self.copy()
        tt.params=self.params*to_mul.params
        return tt
    def write(self,fname=None):
        pass

class tsCommon:
    def __init__(self,tod=None,*args,**kwargs):
        if tod is None:
            self.sz=np.asarray([0,0],dtype='int')
            self.params=np.zeros(1)
            self.fname=''
        else:
            #self.sz=tod.info['dat_calib'].shape
            self.sz=tod.get_data_dims()
            self.params=np.zeros(self.sz[1])
            self.fname=tod.info['fname']
    def copy(self):
        cp=tsCommon()
        try:
            cp.sz=self.sz.copy() 
        except:#if the size doesn't have a copy function, then it's probably a number you can just assign
            cp.sz=self.sz
            cp.fname=self.fname
            cp.params=self.params.copy()
            return cp
    def clear(self):
        self.params[:]=0.0
    def dot(self,common=None):
        if common is None:
            return np.dot(self.params,self.params)
        else:
            return np.dot(self.params,common.params)
    def axpy(self,common,a):
        self.params=self.params+a*common.params
        
    def tod2map(self,tod,dat,do_add=True,do_omp=False):
        #assert(self.fname==tod.info['fname']
        nm=tod.info['fname']
        if do_add==False:
            self.clear()
        self.params[:]=self.params[:]+np.sum(dat,axis=0)
    def map2tod(self,tod,dat,do_add=True,do_omp=True):
        nm=tod.info['fname']
        dat[:]=dat[:]+np.repeat([self.params],dat.shape[0],axis=0)
    def write(self,fname=None):
        pass
    def __mul__(self,to_mul):
        tt=self.copy()
        tt.params=self.params*to_mul.params
        return tt
class detOffset:
    def __init__(self,tod=None):
        if tod is None:
            self.sz=1
            self.params=np.zeros(1)
            self.fname=''
        else:
            #self.sz=tod.info['dat_calib'].shape[0]
            self.sz=tod.get_ndet()
            self.params=np.zeros(self.sz)
            self.fname=tod.info['fname']
    def copy(self):
        cp=detOffset()
        cp.sz=self.sz
        cp.params=self.params.copy()
        cp.fname=self.fname
        return cp
    def clear(self):
        self.params[:]=0
    def dot(self,other=None):
        if other is None:
            return np.dot(self.params,self.params)
        else:
            return np.dot(self.params,other.params)
    def axpy(self,common,a):
        self.params=self.params+a*common.params
    def tod2map(self,tod,dat,do_add=True,do_omp=False):
        if do_add==False:
            self.clear()
        self.params[:]=self.params[:]+np.sum(dat,axis=1)
    def map2tod(self,tod,dat,do_add=True,do_omp=False):
        if do_add==False:
            dat[:]=0
        dat[:]=dat[:]+np.repeat([self.params],dat.shape[1],axis=0).transpose()
    def write(self,fname=None):
        pass
    def __mul__(self,to_mul):
        tt=self.copy()
        tt.params=self.params*to_mul.params
        return tt

class tsCalib:
    def __init__(self,tod=None,model=None):
        if tod is None:
            self.sz=1
            self.params=np.zeros(1)
            self.fname=''
            self.pred=None
        else:
            #self.sz=tod.info['dat_calib'].shape[0]
            self.sz=tod.get_ndet()
            self.params=np.zeros(self.sz)
            self.pred=model[tod.info['fname']].copy()
            self.fname=tod.info['fname']
    def copy(self):
        cp=tsCalib()
        cp.sz=self.sz
        cp.params=self.params.copy()
        cp.fname=self.fname
        cp.pred=self.pred
        return cp
    def clear(self):
        self.params[:]=0
    def dot(self,other=None):
        if other is None:
            return np.dot(self.params,self.params)
        else:
            return np.dot(self.params,other.params)
    def axpy(self,common,a):
        self.params=self.params+a*common.params
    def tod2map(self,tod,dat,do_add=True,do_omp=False):
        if do_add==False:
            self.clear()
        if self.pred.ndim==1:
            self.params[:]=self.params[:]+np.dot(dat,self.pred)
        else:
            self.params[:]=self.params[:]+np.sum(dat*self.pred,axis=1)
    def map2tod(self,tod,dat,do_add=True,do_omp=False):
        if do_add==False:
            dat[:]=0
        if self.pred.ndim==1:
            dat[:]=dat[:]+np.outer(self.params,self.pred)
        else:
            dat[:]=dat[:]+(self.pred.transpose()*self.params).transpose()
    def write(self,fname=None):
        pass
    def __mul__(self,to_mul):
        tt=self.copy()
        tt.params=self.params*to_mul.params
        return tt
    
    
    
class tsModel:
    def __init__(self,todvec=None,modelclass=None,*args,**kwargs):
        self.data={}
        if todvec is None:
            return
        for tod in todvec.tods:
            nm=tod.info['fname']
            self.data[nm]=modelclass(tod,*args,**kwargs)
    def copy(self):
        new_tsModel=tsModel()
        for nm in self.data.keys():
            new_tsModel.data[nm]=self.data[nm].copy()
        return new_tsModel

    def tod2map(self,tod,dat,do_add=True,do_omp=False):
        nm=tod.info['fname']
        if do_add==False:
            self.clear()
        self.data[nm].tod2map(tod,dat,do_add,do_omp)
    def map2tod(self,tod,dat,do_add=True,do_omp=True):
        nm=tod.info['fname']
        if do_add==False:
            dat[:]=0.0
        self.data[nm].map2tod(tod,dat,do_add,do_omp)

    def apply_prior(self,x,Ax):
        for nm in self.data.keys():
            self.data[nm].apply_prior(x.data[nm],Ax.data[nm])
    def dot(self,tsmodels=None):
        tot=0.0
        for nm in self.data.keys():
            if tsmodels is None:
                tot=tot+self.data[nm].dot(self.data[nm])
            else:
                #if tsmodels.data.has_key(nm):
                if nm in tsmodels.data:
                    tot=tot+self.data[nm].dot(tsmodels.data[nm])
                else:
                    print('error in tsModel.dot - missing key ',nm)
                    assert(1==0)  #pretty sure we want to crash if missing names
        if have_mpi:
            tot=comm.allreduce(tot)
        return tot
    def clear(self):
        for nm in self.data.keys():
            self.data[nm].clear()
    def axpy(self,tsmodel,a):
        for nm in self.data.keys():
            self.data[nm].axpy(tsmodel.data[nm],a)
    def __mul__(self,tsmodel): #this is used in preconditioning - need to fix if ts-based preconditioning is desired        
        tt=self.copy()
        for nm in self.data.keys():
            tt.data[nm]=self.data[nm]*tsmodel.data[nm]
        return tt
        #for nm in tt.data.keys():
        #    tt.params[nm]=tt.params[nm]*tsmodel.params[nm]
    def mpi_reduce(self):
        pass
    def get_caches(self):
        for nm in self.data.keys():
            try:
                self.data[nm].get_caches()
            except:
                pass
    def clear_caches(self):
        for nm in self.data.keys():
            try:
                self.data[nm].clear_caches()
            except:
                pass
    def mpi_reduce(self):
        pass

class tsMultiModel(tsModel):
    """A class to hold timestream models that are shared between groups of TODs."""
    def __init__(self,todvec=None,todtags=None,modelclass=None,tag='ts_multi_model',*args,**kwargs):        
        self.data={}
        self.tag=tag
        if not(todtags is None):
            alltags=comm.allgather(todtags)
            alltags=np.hstack(alltags)
            alltags=np.unique(alltags)
            if not(modelclass is None):
                for mytag in alltags:
                    self.data[mytag]=modelclass(*args,**kwargs)
            if not(todvec is None):
                for i,tod in enumerate(todvec.tods):
                    tod.info[tag]=todtags[i]
    def copy(self):
        return copy.deepcopy(self)
    def tod2map(self,tod,dat,do_add=True,do_omp=False):
        self.data[tod.info[self.tag]].tod2map(tod,dat,do_add,do_omp)
    def map2tod(self,tod,dat,do_add=True,do_omp=False):
        self.data[tod.info[self.tag]].map2tod(tod,dat,do_add,do_omp)
    def dot(self,tsmodels=None):
        tot=0.0
        for nm in self.data.keys():
            if tsmodels is None:
                tot=tot+self.data[nm].dot(self.data[nm])
            else:
                if nm in tsmodels.data:
                    tot=tot+self.data[nm].dot(tsmodels.data[nm])
                else:
                    print('error in tsMultiModel.dot - missing key ',nm)
                    assert(1==0)
        return tot
class Mapset:
    def __init__(self):
        self.nmap=0
        self.maps=[]
    def add_map(self,map):
        self.maps.append(map.copy())
        self.nmap=self.nmap+1
    def clear(self):
        for i in range(self.nmap):
            self.maps[i].clear()
    def copy(self):
        new_mapset=Mapset()
        for i in range(self.nmap):
            new_mapset.add_map(self.maps[i].copy())
        return new_mapset
    def dot(self,mapset):
        tot=0.0
        for i in range(self.nmap):
            tot=tot+self.maps[i].dot(mapset.maps[i])
        return tot
    def axpy(self,mapset,a):
        for i in range(self.nmap):
            self.maps[i].axpy(mapset.maps[i],a)
    def __add__(self,mapset):
        mm=self.copy()
        mm.axpy(mapset,1.0)
        return mm

    def __sub__(self,mapset):
        mm=self.copy()
        mm.axpy(mapset,-1.0)
        return mm
    def __mul__(self,mapset):
        #mm=self.copy()
        mm=mapset.copy()
        #return mm
        for i in range(self.nmap):
            #print('callin mul on map ',i)
            mm.maps[i]=self.maps[i]*mapset.maps[i]
        return mm
    def get_caches(self):
        for i in range(self.nmap):
            self.maps[i].get_caches()
    def clear_caches(self):
        for i in range(self.nmap):
            self.maps[i].clear_caches()
    def apply_prior(self,x,Ax):
        for i in range(self.nmap):
            if not(self.maps[i] is None):
                try:                    
                    if self.maps[i].isglobal_prior:
                        #print('applying global prior')
                        self.maps[i].apply_prior(x,Ax)
                    else:
                        self.maps[i].apply_prior(x.maps[i],Ax.maps[i])
                except:
                    #print('going through exception')
                    self.maps[i].apply_prior(x.maps[i],Ax.maps[i])
    def mpi_reduce(self):
        if have_mpi:
            for map in self.maps:
                map.mpi_reduce()
#class Cuts:
#    def __init__(self,tod):
#        self.tag=tod.info['tag']
#        self.ndet=tod.info['dat_calib'].shape[0]
#        self.cuts=[None]*self.ndet
#
#class CutsVec:
#    def __init__(self,todvec):
#        self.ntod=todvec.ntod
#        self.cuts=[None]*self.ntod
#        for tod in todvec.tods:
#            self.cuts[tod.info['tag']]=Cuts(tod)
            
class SkyMap:
    def __init__(self,lims,pixsize=0,proj='CAR',pad=2,primes=None,cosdec=None,nx=None,ny=None,mywcs=None,tag='ipix',purge_pixellization=False,ref_equ=False):
        if mywcs is None:
            assert(pixsize!=0) #we had better have a pixel size if we don't have an incoming WCS that contains it
            self.wcs=get_wcs(lims,pixsize,proj,cosdec,ref_equ)            
        else:
            self.wcs=mywcs
            pixsize_use=mywcs.wcs.cdelt[1]*np.pi/180
            #print('pixel size from wcs and requested are ',pixsize_use,pixsize,100*(pixsize_use-pixsize)/pixsize)
            pixsize=pixsize_use
            
        corners=np.zeros([4,2])
        corners[0,:]=[lims[0],lims[2]]
        corners[1,:]=[lims[0],lims[3]]
        corners[2,:]=[lims[1],lims[2]]
        corners[3,:]=[lims[1],lims[3]]
        pix_corners=self.wcs.wcs_world2pix(corners*180/np.pi,1)
        pix_corners=np.round(pix_corners)

        #print pix_corners
        #print type(pix_corners)
        #if pix_corners.min()<0.5:
        if pix_corners.min()<-0.5:
            print('corners seem to have gone negative in SkyMap projection.  not good, you may want to check this.')
        if True: #try a patch to fix the wcs xxx
            if nx is None:
                nx=(pix_corners[:,0].max()+pad)
            if ny is None:
                ny=(pix_corners[:,1].max()+pad)
        else:
            nx=(pix_corners[:,0].max()+pad)
            ny=(pix_corners[:,1].max()+pad)
        #print nx,ny
        nx=int(nx)
        ny=int(ny)
        if not(primes is None):
            lens=find_good_fft_lens(2*(nx+ny),primes)
            #print 'nx and ny initially are ',nx,ny
            nx=lens[lens>=nx].min()
            ny=lens[lens>=ny].min()
            #print 'small prime nx and ny are now ',nx,ny
            self.primes=primes[:]
        else:
            self.primes=None
        self.nx=nx
        self.ny=ny
        self.lims=lims
        self.pixsize=pixsize
        self.map=np.zeros([nx,ny])
        self.proj=proj
        self.pad=pad
        self.tag=tag
        self.purge_pixellization=purge_pixellization
        self.caches=None
        self.cosdec=cosdec
        self.tod2map_method=None
    def get_caches(self):
        npix=self.nx*self.ny
        nthread=get_nthread()
        self.caches=np.zeros([nthread,npix])
    def clear_caches(self):
        self.map[:]=np.reshape(np.sum(self.caches,axis=0),self.map.shape)
        self.caches=None
    def set_tod2map(self,method=None,todvec=None):
        """Select which method of tod2map to use.  options include simple (1 proc), omp (everyone makes a map copy), everyone (everyone loops through
           all the data but assigns only to their own piece), atomic (no map copy, accumulate via atomic adds), and cached (every thread has a sticky
           copy of the map)."""
        if method is None:
            if nproc==1:
                self.tod2map_method=self.tod2map_simple
            else:
                self.tod2map_method=self.tod2map_omp
            return
        if method=='omp':
            self.tod2map_method=self.tod2map_omp
            return
        if method=='simple':
            self.tod2map_method=self.tod2map_simple
        if method=='everyone':
            if todvec is None:
                print('need tods when setting to everyone so we can know which pieces belong to which threads')
            for tod in todvec.tods:
                ipix=self.get_pix(tod,False)
                ipix=ipix.copy()
                ipix=np.ravel(ipix)
                ipix.sort()
                inds=len(ipix)*np.arange(nproc+1)//nproc
                inds=np.asarray(inds,dtype='int32')
                tod.save_pixellization(self.tag+'_edges',inds)
                self.tod2map_method=self.tod2map_everyone
        if method=='cached':
            self.get_caches()
            self.tod2map_method=self.tod2map_cached
        if method=='atomic':
            self.tod2map_method=self.todmap_atomic
    def tod2map_atomic(self,tod,dat):
        ipix=self.get_pix(tod)
        tod2map_omp(self.map,dat,ipix,True)
    def todmap_omp(self,tod,dat):
        ipix=self.get_pix(tod)
        tod2map_omp(self.map,dat,ipix,False)
    def tod2map_simple(self,tod,dat):
        ipix=self.get_pix(tod)
        tod2map_simple(self.map,dat,ipix)
    #def tod2map_cached(self.map,dat,ipix):
    #    ipix=self.get_pix(tod)
    #    tod2map_cached(map,dat,ipix)

    def copy(self):
        if False:
            newmap=SkyMap(self.lims,self.pixsize,self.proj,self.pad,self.primes,cosdec=self.cosdec,nx=self.nx,ny=self.ny,mywcs=self.wcs,tag=self.tag)
            newmap.map[:]=self.map[:]
            return newmap
        else:
            return copy.deepcopy(self)
    def clear(self):
        self.map[:]=0
    def axpy(self,map,a):
        self.map[:]=self.map[:]+a*map.map[:]
    def assign(self,arr):
        assert(arr.shape[0]==self.nx)
        assert(arr.shape[1]==self.ny)
        #self.map[:,:]=arr
        self.map[:]=arr
    def pix_from_radec(self,ra,dec):
        ndet=ra.shape[0]
        nsamp=ra.shape[1]
        nn=ndet*nsamp
        coords=np.zeros([nn,2])
        #coords[:,0]=np.reshape(tod.info['dx']*180/np.pi,nn)
        #coords[:,1]=np.reshape(tod.info['dy']*180/np.pi,nn)
        coords[:,0]=np.reshape(ra*180/np.pi,nn)
        coords[:,1]=np.reshape(dec*180/np.pi,nn)


        #print coords.shape
        pix=self.wcs.wcs_world2pix(coords,1)
        #print pix.shape
        xpix=np.reshape(pix[:,0],[ndet,nsamp])-1  #-1 is to go between unit offset in FITS and zero offset in python
        ypix=np.reshape(pix[:,1],[ndet,nsamp])-1  
        xpix=np.round(xpix)
        ypix=np.round(ypix)
        ipix=np.asarray(xpix*self.ny+ypix,dtype='int32')
        return ipix

    def get_pix(self,tod,savepix=True):
        if not(self.tag is None):
            ipix=tod.get_saved_pix(self.tag)
            if not(ipix is None):
                return ipix
        ra,dec=tod.get_radec()
        #ndet=tod.info['dx'].shape[0]
        #nsamp=tod.info['dx'].shape[1]
        if False:
            ndet=ra.shape[0]
            nsamp=ra.shape[1]
            nn=ndet*nsamp
            coords=np.zeros([nn,2])
        #coords[:,0]=np.reshape(tod.info['dx']*180/np.pi,nn)
        #coords[:,1]=np.reshape(tod.info['dy']*180/np.pi,nn)
            coords[:,0]=np.reshape(ra*180/np.pi,nn)
            coords[:,1]=np.reshape(dec*180/np.pi,nn)


        #print coords.shape
            pix=self.wcs.wcs_world2pix(coords,1)
        #print pix.shape
            xpix=np.reshape(pix[:,0],[ndet,nsamp])-1  #-1 is to go between unit offset in FITS and zero offset in python
            ypix=np.reshape(pix[:,1],[ndet,nsamp])-1  
            xpix=np.round(xpix)
            ypix=np.round(ypix)
            ipix=np.asarray(xpix*self.ny+ypix,dtype='int32')
        else:
            ipix=self.pix_from_radec(ra,dec)
        if savepix:
            if not(self.tag is None):
                tod.save_pixellization(self.tag,ipix)
        return ipix
    def map2tod(self,tod,dat,do_add=True,do_omp=True):
        ipix=self.get_pix(tod)
        #map2tod(dat,self.map,tod.info['ipix'],do_add,do_omp)
        map2tod(dat,self.map,ipix,do_add,do_omp)

    def tod2map(self,tod,dat=None,do_add=True,do_omp=True):        
        if dat is None:
            dat=tod.get_data()
        if do_add==False:
            self.clear()
        ipix=self.get_pix(tod)
        
        if not(self.caches is None):
            #tod2map_cached(self.caches,dat,tod.info['ipix'])
            tod2map_cached(self.caches,dat,ipix)
        else:
            if do_omp:
                #tod2map_omp(self.map,dat,tod.info['ipix'])
                tod2map_omp(self.map,dat,ipix)
            else:
                #tod2map_simple(self.map,dat,tod.info['ipix'])
                tod2map_simple(self.map,dat,ipix)
        if self.purge_pixellization:
            tod.clear_saved_pix(self.tag)

    def tod2map_old(self,tod,dat=None,do_add=True,do_omp=True):
        if dat is None:
            dat=tod.get_data()
        if do_add==False:
            self.clear()
        ipix=self.get_pix(tod)
        if not(self.caches is None):
            #tod2map_cached(self.caches,dat,tod.info['ipix'])
            tod2map_cached(self.caches,dat,ipix)
        else:
            if do_omp:
                #tod2map_omp(self.map,dat,tod.info['ipix'])
                tod2map_omp(self.map,dat,ipix)
            else:
                #tod2map_simple(self.map,dat,tod.info['ipix'])
                tod2map_simple(self.map,dat,ipix)
        if self.purge_pixellization:
            tod.clear_saved_pix(self.tag)

    def r_th_maps(self):
        xvec=np.arange(self.nx)
        xvec=xvec-xvec.mean()        
        yvec=np.arange(self.ny)
        yvec=yvec-yvec.mean()
        ymat,xmat=np.meshgrid(yvec,xvec)
        rmat=np.sqrt(xmat**2+ymat**2)
        th=np.arctan2(xmat,ymat)
        return rmat,th
    def dot(self,map):
        tot=np.sum(self.map*map.map)
        return tot
        
    def plot(self,plot_info=None):
        vmin=self.map.min()
        vmax=self.map.max()
        clf=True
        pause=True
        pause_len=0.001
        if not(plot_info is None):
            if 'vmin' in plot_info.keys():
                vmin=plot_info['vmin']
            if 'vmax' in plot_info.keys():
                vmax=plot_info['vmax']
            if 'clf' in plot_info.keys():
                clf=plot_info['clf']
            if 'pause' in plot_info.keys():
                pause=plot_info['pause']
            if pause_len in plot_info.keys():
                pause_len=plot_info['pause_len']
        from matplotlib import pyplot as plt
        if clf:
            plt.clf()
        plt.imshow(self.map,vmin=vmin,vmax=vmax)
        if pause:
            plt.pause(pause_len)

    def write(self,fname='map.fits'):
        header=self.wcs.to_header()
        if True: #try a patch to fix the wcs xxx 
            tmp=self.map.transpose().copy()
            hdu=fits.PrimaryHDU(tmp,header=header)
        else:
            hdu=fits.PrimaryHDU(self.map,header=header)
        try:
            hdu.writeto(fname,overwrite=True)
        except:
            hdu.writeto(fname,clobber=True)
    def __mul__(self,map):
        new_map=map.copy()
        new_map.map[:]=self.map[:]*map.map[:]
        return new_map
    def mpi_reduce(self,chunksize=1e5):
        #chunksize is added since at least on my laptop mpi4py barfs if it
        #tries to reduce an nside=512 healpix map, so need to break it into pieces.
        if have_mpi:
            #print("reducing map")
            if chunksize>0:
                nchunk=(1.0*self.nx*self.ny)/chunksize
                nchunk=np.int(np.ceil(nchunk))
            else:
                nchunk=1
            #print('nchunk is ',nchunk)
            if nchunk==1:
                self.map=comm.allreduce(self.map)
            else:
                inds=np.asarray(np.linspace(0,self.nx*self.ny,nchunk+1),dtype='int')
                if len(self.map.shape)>1:
                    tmp=np.zeros(self.map.size)
                    tmp[:]=np.reshape(self.map,len(tmp))
                else:
                    tmp=self.map

                for i in range(len(inds)-1):
                    tmp[inds[i]:inds[i+1]]=comm.allreduce(tmp[inds[i]:inds[i+1]])
                    #self.map[inds[i]:inds[i+1]]=comm.allreduce(self.map[inds[i]:inds[i+1]])
                    #tmp=np.zeros(inds[i+1]-inds[i])
                    #tmp[:]=self.map[inds[i]:inds[i+1]]
                    #tmp=comm.allreduce(tmp)
                    #self.map[inds[i]:inds[i+1]]=tmp
                if len(self.map.shape)>1:
                    self.map[:]=np.reshape(tmp,self.map.shape)
            
            #print("reduced")
    def invert(self):
        mask=np.abs(self.map)>0
        self.map[mask]=1.0/self.map[mask]

class MapNoiseWhite:
    def __init__(self,ivar_map,isinv=True,nfac=1.0):
        self.ivar=read_fits_map(ivar_map)
        if not(isinv):
            mask=self.ivar>0
            self.ivar[mask]=1.0/self.ivar[mask]
        self.ivar=self.ivar*nfac
    def apply_noise(self,map):
        return map*self.ivar
    
class SkyMapCoarse(SkyMap):
    def __init__(self,map):
        self.nx=map.shape[0]
        try:
            self.ny=map.shape[1]
        except:
            self.ny=1
        self.map=map.copy()
    def get_caches(self):
        return
    def clear_caches(self):
        return
    def copy(self):
        cp=copy.copy(self)
        cp.map=self.map.copy()
        return cp
    def get_pix(self):
        return
    def map2tod(self,*args,**kwargs):
        return
    def tod2map(self,*args,**kwargs):
        return
class SkyMapTwoRes:
    """A pair of maps to serve as a prior for multi-experiment mapping.  This would e.g. be the ACT map that e.g. Mustang should agree
    with on large scales."""
    def __init__(self,map_lowres,lims,osamp=1,smooth_fac=0.0):
        small_wcs,lims_use,map_corner=get_aligned_map_subregion_car(lims,map_lowres,osamp=osamp)
        self.small_lims=lims_use
        self.small_wcs=small_wcs
        self.map=read_fits_map(map_lowres)
        self.osamp=osamp
        self.map_corner=map_corner
        self.beamft=None
        self.mask=None
        self.map_deconvolved=None
        self.noise=None
        self.fine_prior=None
        self.nx_coarse=None
        self.ny_coarse=None
        self.grid_facs=None
        self.isglobal_prior=True
        self.smooth_fac=smooth_fac
    def copy(self):
        return copy.copy(self)
    def get_map_deconvolved(self,map_deconvolved):
        self.map_deconvolved=read_fits_map(map_deconvolved)
    def set_beam_gauss(self,fwhm_pix):
        tmp=0*self.map
        xvec=get_ft_vec(tmp.shape[0])
        yvec=get_ft_vec(tmp.shape[1])
        xx,yy=np.meshgrid(yvec,xvec)
        rsqr=xx**2+yy**2
        sig_pix=fwhm_pix/np.sqrt(8*np.log(2))
        beam=np.exp(-0.5*rsqr/(sig_pix**2))
        beam=beam/np.sum(beam)
        self.beamft=np.fft.rfft2(beam)
    def set_beam_1d(self,prof,pixsize):
        tmp=0*self.map
        xvec=get_ft_vec(tmp.shape[0])
        yvec=get_ft_vec(tmp.shape[1])
        xx,yy=np.meshgrid(yvec,xvec)
        rsqr=xx**2+yy**2
        rr=np.sqrt(rsqr)*pixsize
        beam=np.interp(rr,prof[:,0],prof[:,1])
        beam=beam/np.sum(beam)
        self.beamft=np.fft.rfft2(beam)


    def set_noise_white(self,ivar_map,isinv=True,nfac=1.0):
        self.noise=MapNoiseWhite(ivar_map,isinv,nfac)
    def maps2fine(self,fine,coarse):
        out=fine.copy()
        for i in range(self.nx_coarse):
            for j in range(self.ny_coarse):
                out[(i*self.osamp):((i+1)*self.osamp),(j*self.osamp):((j+1)*self.osamp)]=coarse[i+self.map_corner[0],j+self.map_corner[1]]
        out[self.mask]=fine[self.mask]
        return out
    def maps2coarse(self,fine,coarse):
        out=coarse.copy()
        for i in range(self.nx_coarse):
            for j in range(self.ny_coarse):
                out[i+self.map_corner[0],j+self.map_corner[1]]=(1-self.grid_facs[i,j])*coarse[i+self.map_corner[0],j+self.map_corner[1]]+np.sum(fine[(i*self.osamp):((i+1)*self.osamp),(j*self.osamp):((j+1)*self.osamp)])/self.osamp**2
        return out
    def coarse2maps(self,inmap):
        coarse=1.0*inmap
        fine=np.zeros([self.nx_coarse*self.osamp,self.ny_coarse*self.osamp])
        for i in range(self.nx_coarse):
            for j in range(self.ny_coarse):
                coarse[i+self.map_corner[0],j+self.map_corner[1]]=(1-self.grid_facs[i,j])*inmap[i+self.map_corner[0],j+self.map_corner[1]]
                fine[(i*self.osamp):((i+1)*self.osamp),(j*self.osamp):((j+1)*self.osamp)]=inmap[i+self.map_corner[0],j+self.map_corner[1]]/self.osamp**2
        fine=fine*self.mask
        return coarse,fine
    def set_mask(self,hits,thresh=0):
        self.mask=hits>thresh
        self.fine_prior=0*hits
        self.nx_coarse=np.int(np.round(hits.shape[0]/self.osamp))
        self.ny_coarse=np.int(np.round(hits.shape[1]/self.osamp))
        self.grid_facs=np.zeros([self.nx_coarse,self.ny_coarse])
        for i in range(self.nx_coarse):
            for j in range(self.ny_coarse):
                self.grid_facs[i,j]=np.mean(self.mask[(i*self.osamp):((i+1)*self.osamp),(j*self.osamp):((j+1)*self.osamp)])
                self.fine_prior[(i*self.osamp):((i+1)*self.osamp),(j*self.osamp):((j+1)*self.osamp)]=self.map_deconvolved[self.map_corner[0]+i,self.map_corner[1]+j]
    def apply_Qinv(self,map):
        tmp=self.fine_prior.copy()
        tmp[self.mask]=map[self.mask]
        tmp2=0*self.map_deconvolved.copy()
        for i in range(self.nx_coarse):
            for j in range(self.nx_coarse):
                tmp2[self.map_corner[0]+i,self.map_corner[1]+j]=np.mean(tmp[(i*self.osamp):((i+1)*self.osamp),(j*self.osamp):((j+1)*self.osamp)])
        tmp2_conv=np.fft.irfft2(np.fft.rfft2(tmp2)*self.beamft)
        tmp2_conv_filt=self.noise.apply_noise(tmp2_conv)
        tmp2_reconv=np.fft.irfft2(np.fft.rfft2(tmp2_conv_filt)*self.beamft)
        #tmp2_reconv=np.fft.irfft2(np.fft.rfft2(tmp2_conv)*self.beamft)
        #tmp2_reconv=tmp2.copy()
        fac=1.0/self.osamp**2
        for i in range(self.nx_coarse):
            for j in range(self.ny_coarse):
                tmp[(i*self.osamp):((i+1)*self.osamp),(j*self.osamp):((j+1)*self.osamp)]=fac*tmp2_reconv[i+self.map_corner[0],j+self.map_corner[1]]
        ans=0.0*tmp
        ans[self.mask]=tmp[self.mask]
        return ans
    def apply_H(self,coarse,fine):
        mm=self.maps2coarse(coarse,fine)
        mm=self.beam_convolve(mm)
        return mm
    def apply_HT(self,mm):
        mm=self.beam_convolve(mm)
        coarse,fine=self.coarse2maps(mm)
        return coarse,fine
    def get_rhs(self,mapset):
        #if map is None:
        #    map=self.map
        #map_filt=self.noise.apply_noise(map)
        #map_filt_conv=np.fft.irfft2(np.fft.rfft2(map_filt)*self.beamft)
        #tmp=0.0*self.mask
        #fac=1.0/self.osamp**2
        #for i in range(self.nx_coarse):
        #    for j in range(self.ny_coarse):
        #        tmp[(i*self.osamp):((i+1)*self.osamp),(j*self.osamp):((j+1)*self.osamp)]=fac*map_filt_conv[i+self.map_corner[0],j+self.map_corner[1]]

        #ans=0*tmp
        #ans[self.mask]=tmp[self.mask]
        #return ans
        

        coarse_ind=None
        fine_ind=None
        for i in range(mapset.nmap):
            if isinstance(mapset.maps[i],SkyMapCoarse):
                coarse_ind=i
            else:
                if isinstance(mapset.maps[i],SkyMap):
                    fine_ind=i
        if (coarse_ind is None)|(fine_ind is None):
            print("Errror in twolevel prior:  either fine or coarse skymap not found.")
            return

        
        mm=self.noise.apply_noise(self.map)
        if True:
            coarse,fine=self.apply_HT(mm)
            mapset.maps[coarse_ind].map[:]=mapset.maps[coarse_ind].map[:]+coarse
            mapset.maps[fine_ind].map[:]=mapset.maps[fine_ind].map[:]+fine
        else:
            mm=self.beam_convolve(mm)
            coarse,fine=self.coarse2maps(mm)
            i1=self.map_corner[0]
            i2=i1+self.nx_coarse
            j1=self.map_corner[1]
            j2=j1+self.ny_coarse
            coarse[i1:i2,j1:j2]=coarse[i1:i2,j1:j2]*(1-self.grid_facs)
            mapset.maps[coarse_ind].map[:]=mapset.maps[coarse_ind].map[:]+coarse
            mapset.maps[fine_ind].map[self.mask]=mapset.maps[fine_ind].map[self.mask]+fine[self.mask]/self.osamp**2

    def beam_convolve(self,map):
        mapft=np.fft.rfft2(map)
        mapft=mapft*self.beamft
        return np.fft.irfft2(mapft)
    def apply_prior(self,mapset,outmapset):
        coarse_ind=None
        fine_ind=None
        for i in range(mapset.nmap):
            if isinstance(mapset.maps[i],SkyMapCoarse):
                coarse_ind=i
            else:
                if isinstance(mapset.maps[i],SkyMap):
                    fine_ind=i
        if (coarse_ind is None)|(fine_ind is None):
            print("Errror in twolevel prior:  either fine or coarse skymap not found.")
            return
        if True:
            mm=self.apply_H(mapset.maps[fine_ind].map,mapset.maps[coarse_ind].map)
            mm_filt=self.noise.apply_noise(mm)
            coarse,fine=self.apply_HT(mm_filt)
            
        else:
            summed=self.maps2coarse(mapset.maps[fine_ind].map,mapset.maps[coarse_ind].map)
            summed=self.beam_convolve(summed)
            summed=self.noise.apply_noise(summed)
            summed=self.beam_convolve(summed)
            coarse,fine=self.coarse2maps(summed)

        outmapset.maps[fine_ind].map[self.mask]=outmapset.maps[fine_ind].map[self.mask]+fine[self.mask]
        outmapset.maps[coarse_ind].map[:]=outmapset.maps[coarse_ind].map[:]+coarse

        if self.smooth_fac>0:
            summed=self.maps2coarse(mapset.maps[fine_ind].map,mapset.maps[coarse_ind].map)
            summed_smooth=self.beam_convolve(summed)
            delt=summed-summed_smooth
            delt_filt=self.noise.apply_noise(delt)*self.smooth_fac
            delt_filt=delt_filt-self.beam_convolve(delt_filt)
            coarse,fine=self.coarse2maps(delt_filt)
            outmapset.maps[fine_ind].map[self.mask]=outmapset.maps[fine_ind].map[self.mask]+fine[self.mask]
            outmapset.maps[coarse_ind].map[:]=outmapset.maps[coarse_ind].map[:]+coarse
            



    def __bust_apply_prior(self,map,outmap):
        outmap.map[:]=outmap.map[:]+self.apply_Qinv(map.map)
              


def poltag2pols(poltag):
    if poltag=='I':
        return ['I']
    if poltag=='IQU':
        return ['I','Q','U']
    if poltag=='QU':
        return ['Q','U']
    if poltag=='IQU_PRECON':
        return ['I','Q','U','QQ','QU','UU']
    if poltag=='QU_PRECON':
        return ['QQ','UU','QU']

    return None
    
class PolMap:
    def __init__(self,lims,pixsize,poltag='I',proj='CAR',pad=2,primes=None,cosdec=None,nx=None,ny=None,mywcs=None,tag='ipix',purge_pixellization=False,ref_equ=False):
        pols=poltag2pols(poltag)
        if pols is None:
            print('Unrecognized polarization state ' + poltag + ' in PolMap.__init__')
            return
        npol=len(pols)
        if mywcs is None:
            self.wcs=get_wcs(lims,pixsize,proj,cosdec,ref_equ)
        else:
            self.wcs=mywcs
        corners=np.zeros([4,2])
        corners[0,:]=[lims[0],lims[2]]
        corners[1,:]=[lims[0],lims[3]]
        corners[2,:]=[lims[1],lims[2]]
        corners[3,:]=[lims[1],lims[3]]
        pix_corners=self.wcs.wcs_world2pix(corners*180/np.pi,1)        
        pix_corners=np.round(pix_corners)
        #print pix_corners
        #print type(pix_corners)
        #if pix_corners.min()<0.5:
        if pix_corners.min()<-0.5:
            print('corners seem to have gone negative in SkyMap projection.  not good, you may want to check this.')
        if True: #try a patch to fix the wcs xxx
            if nx is None:
                nx=(pix_corners[:,0].max()+pad)
            if ny is None:
                ny=(pix_corners[:,1].max()+pad)
        else:
            nx=(pix_corners[:,0].max()+pad)
            ny=(pix_corners[:,1].max()+pad)
        #print nx,ny
        nx=int(nx)
        ny=int(ny)
        if not(primes is None):
            lens=find_good_fft_lens(2*(nx+ny),primes)
            #print 'nx and ny initially are ',nx,ny
            nx=lens[lens>=nx].min()
            ny=lens[lens>=ny].min()
            #print 'small prime nx and ny are now ',nx,ny
            self.primes=primes[:]
        else:
            self.primes=None
        self.nx=nx
        self.ny=ny
        self.npol=npol
        self.poltag=poltag
        self.pols=pols
        self.lims=lims
        self.tag=tag
        self.purge_pixellization=purge_pixellization
        self.pixsize=pixsize
        if npol>1:
            self.map=np.zeros([nx,ny,npol])
        else:
            self.map=np.zeros([nx,ny])
        self.proj=proj
        self.pad=pad
        self.caches=None
        self.cosdec=cosdec
    def get_caches(self):
        npix=self.nx*self.ny*self.npol
        nthread=get_nthread()
        self.caches=np.zeros([nthread,npix])
    def clear_caches(self):
        self.map[:]=np.reshape(np.sum(self.caches,axis=0),self.map.shape)
        self.caches=None
    def copy(self):
        if False:
            newmap=PolMap(self.lims,self.pixsize,self.poltag,self.proj,self.pad,self.primes,cosdec=self.cosdec,nx=self.nx,ny=self.ny,mywcs=self.wcs)
            newmap.map[:]=self.map[:]
            return newmap
        else:
            return copy.deepcopy(self)
    def clear(self):
        self.map[:]=0
    def axpy(self,map,a):
        self.map[:]=self.map[:]+a*map.map[:]
    def assign(self,arr):
        assert(arr.shape[0]==self.nx)
        assert(arr.shape[1]==self.ny)
        if self.npol>1:
            assert(arr.shape[2]==self.npol)
        #self.map[:,:]=arr
        self.map[:]=arr
    def set_polstate(self,poltag):
        pols=poltag2pols(poltag)
        if pols is None:
            print('Unrecognized polarization state ' + poltag + ' in PolMap.set_polstate.')
            return
        npol=len(pols)
        self.npol=npol
        self.poltag=poltag
        self.pols=pols
        if npol>1:
            self.map=np.zeros([self.nx,self.ny,npol])
        else:
            self.map=np.zeros([self.nx,self.ny])
    def invert(self,thresh=1e-6):
        #We can use np.linalg.pinv to reasonably efficiently invert a bunch of tiny matrices with an
        #eigenvalue cut.  It's more efficient to do this in C, but it only has to be done once per run
        if self.npol>1: 
            if self.poltag=='QU_PRECON':
                tmp=np.zeros([self.nx*self.ny,2,2])
                tmp[:,0,0]=np.ravel(self.map[:,:,0])
                tmp[:,1,1]=np.ravel(self.map[:,:,1])
                tmp[:,0,1]=np.ravel(self.map[:,:,2])
                tmp[:,1,0]=np.ravel(self.map[:,:,2])
                tmp=np.linalg.pinv(tmp,thresh)
                self.map[:,:,0]=np.reshape(tmp[:,0,0],[self.map.shape[0],self.map.shape[1]])
                self.map[:,:,1]=np.reshape(tmp[:,1,1],[self.map.shape[0],self.map.shape[1]])
                self.map[:,:,2]=np.reshape(tmp[:,0,1],[self.map.shape[0],self.map.shape[1]])
            if self.poltag=='IQU_PRECON':
                #the mapping may seem a bit abstruse here.  The preconditioner matrix has entries
                #  [I   Q   U ]
                #  [Q  QQ  QU ]
                #  [U  QU  UU ]
                #so the unpacking needs to match the ordering in the C file before we can use pinv
                n=self.nx*self.ny
                nx=self.nx
                ny=self.ny
                tmp=np.zeros([self.nx*self.ny,3,3])
                tmp[:,0,0]=np.reshape(self.map[:,:,0],n)
                tmp[:,0,1]=np.reshape(self.map[:,:,1],n)
                tmp[:,1,0]=tmp[:,0,1]
                tmp[:,0,2]=np.reshape(self.map[:,:,2],n)
                tmp[:,2,0]=tmp[:,0,2]
                tmp[:,1,1]=np.reshape(self.map[:,:,3],n)
                tmp[:,1,2]=np.reshape(self.map[:,:,4],n)
                tmp[:,2,1]=tmp[:,1,2]
                tmp[:,2,2]=np.reshape(self.map[:,:,5],n)
                alldets=np.linalg.det(tmp)
                isbad=alldets<thresh*alldets.max()
                ispos=tmp[:,0,0]>0
                inds=isbad&ispos
                vec=tmp[inds,0,0]
                print('determinant range is ' + repr(alldets.max())+ '  ' + repr(alldets.min()))
                tmp=np.linalg.pinv(tmp,thresh)
                if True:
                    print('Warning!  zeroing out bits like this is super janky.  Be warned...')
                    tmp[isbad,:,:]=0
                    inds=isbad&ispos
                    tmp[inds,0,0]=1.0/vec
                alldets=np.linalg.det(tmp)                
                print('determinant range is now ' + repr(alldets.max())+ '  ' + repr(alldets.min()))

                self.map[:,:,0]=np.reshape(tmp[:,0,0],[nx,ny])
                self.map[:,:,1]=np.reshape(tmp[:,0,1],[nx,ny])
                self.map[:,:,2]=np.reshape(tmp[:,0,2],[nx,ny])
                self.map[:,:,3]=np.reshape(tmp[:,1,1],[nx,ny])
                self.map[:,:,4]=np.reshape(tmp[:,1,2],[nx,ny])
                self.map[:,:,5]=np.reshape(tmp[:,2,2],[nx,ny])
                
        else:
            mask=self.map!=0
            self.map[mask]=1.0/self.map[mask]
    def pix_from_radec(self,ra,dec):
        ndet=ra.shape[0]
        nsamp=ra.shape[1]
        nn=ndet*nsamp
        coords=np.zeros([nn,2])
        coords[:,0]=np.reshape(ra*180/np.pi,nn)
        coords[:,1]=np.reshape(dec*180/np.pi,nn)
        #print coords.shape
        pix=self.wcs.wcs_world2pix(coords,1)
        #print pix.shape
        xpix=np.reshape(pix[:,0],[ndet,nsamp])-1  #-1 is to go between unit offset in FITS and zero offset in python
        ypix=np.reshape(pix[:,1],[ndet,nsamp])-1  
        xpix=np.round(xpix)
        ypix=np.round(ypix)
        ipix=np.asarray(xpix*self.ny+ypix,dtype='int32')
        return ipix
    def get_pix(self,tod,savepix=True):
        if not(self.tag is None):
            ipix=tod.get_saved_pix(self.tag)
            if not(ipix is None):
                return ipix
        if False:
            ndet=tod.info['dx'].shape[0]
            nsamp=tod.info['dx'].shape[1]
            nn=ndet*nsamp
            coords=np.zeros([nn,2])
            coords[:,0]=np.reshape(tod.info['dx']*180/np.pi,nn)
            coords[:,1]=np.reshape(tod.info['dy']*180/np.pi,nn)
        #print coords.shape
            pix=self.wcs.wcs_world2pix(coords,1)
        #print pix.shape
            xpix=np.reshape(pix[:,0],[ndet,nsamp])-1  #-1 is to go between unit offset in FITS and zero offset in python
            ypix=np.reshape(pix[:,1],[ndet,nsamp])-1  
            xpix=np.round(xpix)
            ypix=np.round(ypix)
            ipix=np.asarray(xpix*self.ny+ypix,dtype='int32')
        else:
            ra,dec=tod.get_radec()
            ipix=self.pix_from_radec(ra,dec)
        if savepix:
            if not(self.tag is None):
                tod.save_pixellization(self.tag,ipix)
        return ipix
    def map2tod(self,tod,dat,do_add=True,do_omp=True):
        ipix=self.get_pix(tod)
        if self.npol>1:
            #polmap2tod(dat,self.map,self.poltag,tod.info['twogamma_saved'],tod.info['ipix'],do_add,do_omp)
            polmap2tod(dat,self.map,self.poltag,tod.info['twogamma_saved'],ipix,do_add,do_omp)
        else:
            #map2tod(dat,self.map,tod.info['ipix'],do_add,do_omp)
            map2tod(dat,self.map,ipix,do_add,do_omp)

        
    def tod2map(self,tod,dat,do_add=True,do_omp=True):
        if do_add==False:
            self.clear()
        ipix=self.get_pix(tod)
        #print('ipix start is ',ipix[0,0:500:100])
        if self.npol>1:
            #tod2polmap(self.map,dat,self.poltag,tod.info['twogamma_saved'],tod.info['ipix'])
            tod2polmap(self.map,dat,self.poltag,tod.info['twogamma_saved'],ipix)
            if self.purge_pixellization:
                tod.clear_saved_pix(self.tag)
            return
        #print("working on nonpolarized bit")

        if not(self.caches is None):
            #tod2map_cached(self.caches,dat,tod.info['ipix'])
            tod2map_cached(self.caches,dat,ipix)
        else:
            if do_omp:
                #tod2map_omp(self.map,dat,tod.info['ipix'])
                tod2map_omp(self.map,dat,ipix)
            else:
                #tod2map_simple(self.map,dat,tod.info['ipix'])
                tod2map_simple(self.map,dat,ipix)
        if self.purge_pixellization:
            tod.clear_saved_pix(self.tag)

    def r_th_maps(self):
        xvec=np.arange(self.nx)
        xvec=xvec-xvec.mean()        
        yvec=np.arange(self.ny)
        yvec=yvec-yvec.mean()
        ymat,xmat=np.meshgrid(yvec,xvec)
        rmat=np.sqrt(xmat**2+ymat**2)
        th=np.arctan2(xmat,ymat)
        return rmat,th
    def dot(self,map):
        tot=np.sum(self.map*map.map)
        return tot
        
    def write(self,fname='map.fits'):
        header=self.wcs.to_header()

        if self.npol>1:
            ind=fname.rfind('.')
            if ind>0:
                if fname[ind+1:]=='fits':
                    head=fname[:ind]
                    tail=fname[ind:]
                else:
                    head=fname
                    tail='.fits'
            else:
                head=fname
                tail='.fits'
            tmp=np.zeros([self.ny,self.nx])
            for i in range(self.npol):
                tmp[:]=np.squeeze(self.map[:,:,i]).T
                hdu=fits.PrimaryHDU(tmp,header=header)
                try:
                    hdu.writeto(head+'_'+self.pols[i]+tail,overwrite=True)
                except:
                    hdu.writeto(head+'_'+self.pols[i]+tail,clobber=True)
            return

        if True: #try a patch to fix the wcs xxx 
            tmp=self.map.transpose().copy()
            hdu=fits.PrimaryHDU(tmp,header=header)
        else:
            hdu=fits.PrimaryHDU(self.map,header=header)
        try:
            hdu.writeto(fname,overwrite=True)
        except:
            hdu.writeto(fname,clobber=True)
    def __mul__(self,map):
        if self.npol==1:
            new_map=self.copy()
            new_map.map[:]=self.map[:]*map.map[:]
            return new_map
        else:
            assert(map.poltag+'_PRECON'==self.poltag)
            new_map=map.copy()
            if self.poltag=='QU_PRECON':
                new_map.map[:,:,0]=self.map[:,:,0]*map.map[:,:,0]+self.map[:,:,2]*map.map[:,:,1]
                new_map.map[:,:,1]=self.map[:,:,2]*map.map[:,:,0]+self.map[:,:,1]*map.map[:,:,1]
                return new_map
            if self.poltag=='IQU_PRECON':
                #the indices are set such that the preconditioner matrix [I Q U; Q QQ QU; U QU UU] match the C code.  
                #once we've inverted, the output should be the product of that matrix times [I Q U]
                new_map.map[:,:,0]=self.map[:,:,0]*map.map[:,:,0]+self.map[:,:,1]*map.map[:,:,1]+self.map[:,:,2]*map.map[:,:,2]
                new_map.map[:,:,1]=self.map[:,:,1]*map.map[:,:,0]+self.map[:,:,3]*map.map[:,:,1]+self.map[:,:,4]*map.map[:,:,2]
                new_map.map[:,:,2]=self.map[:,:,2]*map.map[:,:,0]+self.map[:,:,4]*map.map[:,:,1]+self.map[:,:,5]*map.map[:,:,2]
                return new_map

            print('unrecognized tag in PolMap.__mul__:  ' + repr(self.poltag))
            assert(1==0)
    def mpi_reduce(self,chunksize=1e5):
        #chunksize is added since at least on my laptop mpi4py barfs if it
        #tries to reduce an nside=512 healpix map, so need to break it into pieces.
        if have_mpi:
            #print("reducing map")
            if chunksize>0:
                nchunk=(1.0*self.nx*self.ny*self.npol)/chunksize
                nchunk=np.int(np.ceil(nchunk))
            else:
                nchunk=1
            #print('nchunk is ',nchunk)
            if nchunk==1:
                self.map=comm.allreduce(self.map)
            else:
                inds=np.asarray(np.linspace(0,self.nx*self.ny*self.npol,nchunk+1),dtype='int')
                if len(self.map.shape)>1:
                    tmp=np.zeros(self.map.size)
                    tmp[:]=np.reshape(self.map,len(tmp))
                else:
                    tmp=self.map

                for i in range(len(inds)-1):
                    tmp[inds[i]:inds[i+1]]=comm.allreduce(tmp[inds[i]:inds[i+1]])
                    #self.map[inds[i]:inds[i+1]]=comm.allreduce(self.map[inds[i]:inds[i+1]])
                    #tmp=np.zeros(inds[i+1]-inds[i])
                    #tmp[:]=self.map[inds[i]:inds[i+1]]
                    #tmp=comm.allreduce(tmp)
                    #self.map[inds[i]:inds[i+1]]=tmp
                if len(self.map.shape)>1:
                    self.map[:]=np.reshape(tmp,self.map.shape)
            
            #print("reduced")
class HealMap(SkyMap):
    def __init__(self,proj='RING',nside=512,tag='ipix'):
        if not(have_healpy):
            printf("Healpix map requested, but healpy not found.")
            return
        self.proj=proj
        self.nside=nside
        self.nx=healpy.nside2npix(self.nside)
        self.ny=1
        self.caches=None
        self.tag=tag
        self.map=np.zeros([self.nx,self.ny])
    def copy(self):
        newmap=HealMap(self.proj,self.nside,self.tag)
        newmap.map[:]=self.map[:]
        return newmap
    def pix_from_radec(self,ra,dec):
        ipix=healpy.ang2pix(self.nside,np.pi/2-dec,ra,self.proj=='NEST')
        return np.asarray(ipix,dtype='int32')
    #def get_pix(self,tod,savepix=True):
    #    if not(self.tag is None):
    #        ipix=tod.get_saved_pix(self.tag)
    #        if not(ipix is None):
    #            return ipix
    #    ra,dec=tod.get_radec()
    #    #ipix=healpy.ang2pix(self.nside,np.pi/2-tod.info['dy'],tod.info['dx'],self.proj=='NEST')
    #    ipix=healpy.ang2pix(self.nside,np.pi/2-dec,ra,self.proj=='NEST')
    #    if savepix:
    #        tod.save_pixellization(self.tag,ipix)            
    #    return ipix
    def write(self,fname='map.fits',overwrite=True):
        if self.map.shape[1]<=1:
            healpy.write_map(fname,self.map[:,0],nest=(self.proj=='NEST'),overwrite=overwrite)        
    

class HealPolMap(PolMap):
    def __init__(self,poltag='I',proj='RING',nside=512,tag='ipix',purge_pixellization=False):
        if not(have_healpy):
            printf("Healpix map requested, but healpy not found.")
            return
        pols=poltag2pols(poltag)
        if pols is None:
            print('Unrecognized polarization state ' + poltag + ' in PolMap.__init__')
            return
        npol=len(pols)
        self.proj=proj
        self.nside=nside
        self.nx=healpy.nside2npix(self.nside)
        self.ny=1
        self.npol=npol
        self.poltag=poltag
        self.pols=pols
        self.caches=None
        self.tag=tag
        self.purge_pixellization=purge_pixellization
        if self.npol>1:
            self.map=np.zeros([self.nx,self.ny,self.npol])
        else:
            self.map=np.zeros([self.nx,self.ny])
    def copy(self):
        if False:
            newmap=HealPolMap(self.poltag,self.proj,self.nside,self.tag)
            newmap.map[:]=self.map[:]
            return newmap
        else:
            return copy.deepcopy(self)
    #def get_pix(self,tod):
    #    ipix=healpy.ang2pix(self.nside,np.pi/2-tod.info['dy'],tod.info['dx'],self.proj=='NEST')
    #    return ipix
    def pix_from_radec(self,ra,dec):
        ipix=healpy.ang2pix(self.nside,np.pi/2-dec,ra,self.proj=='NEST')
        return np.asarray(ipix,dtype='int32')
    #def get_pix(self,tod,savepix=True):
    #    if not(self.tag is None):
    #        ipix=tod.get_saved_pix(self.tag)
    #        if not(ipix is None):
    #            return ipix
    #    ra,dec=tod.get_radec()
    #    ipix=self.pix_from_radec(ra,dec)
    #    if savepix:
    #        if not(self.tag is None):
    #            tod.save_pixellization(self.tag,ipix)
    #    return ipix

    def write(self,fname='map.fits',overwrite=True):
        if self.map.shape[1]<=1:
            if self.npol==1:
                healpy.write_map(fname,self.map[:,0],nest=(self.proj=='NEST'),overwrite=overwrite)        
            else:
                    ind=fname.rfind('.')
                    if ind>0:
                        if fname[ind+1:]=='fits':
                            head=fname[:ind]
                            tail=fname[ind:]
                        else:
                            head=fname
                            tail='.fits'
                    else:
                        head=fname
                        tail='.fits'
                    #tmp=np.zeros([self.ny,self.nx])
                    tmp=np.zeros(self.nx)
                    for i in range(self.npol):
                        tmp[:]=np.squeeze(self.map[:,:,i]).T
                        #print('tmp shape is ',tmp.shape)
                        fname=head+'_'+self.pols[i]+tail
                        healpy.write_map(fname,tmp,nest=(self.proj=='NEST'),overwrite=overwrite)
                        #healpy.write_map(fname,tmp[:,0],nest=(self.proj=='NEST'),overwrite=overwrite)
    

class Cuts:
    def __init__(self,tod,do_add=True):
        #if class(tod)==Cuts: #for use in copy
        if isinstance(tod,Cuts):
            self.map=tod.map.copy()
            self.bad_inds=tod.bad_inds.copy()
            self.namps=tod.nsamp
            self.do_add=tod.do_add
            return
        bad_inds=np.where(tod.info['bad_samples'])
        #dims=tod.info['dat_calib'].shape
        dims=tod.get_data_dims()
        bad_inds=np.ravel_multi_index(bad_inds,dims)
        self.nsamp=len(bad_inds)
        self.inds=bad_inds
        self.map=np.zeros(self.nsamp)
        self.do_add=do_add
    def clear(self):
        self.map[:]=0
    def axpy(self,cuts,a):
        self.map[:]=self.map[:]+a*cuts.map[:]
    def map2tod(self,tod,dat):
        dd=np.ravel(dat)
        if self.do_add:
            dd[self.inds]=self.map
        else:
            dd[self.inds]+=self.map
    def tod2map(self,tod,dat):
        dd=np.ravel(dat)
        self.map[:]=dd[self.inds]
    def dot(self,cuts):
        tot=np.dot(self.map,cuts.map)
        return tot
    def copy(self):
        return Cuts(self)
class CutsCompact:
    def __init__(self,tod):
        if isinstance(tod,CutsCompact):
            self.ndet=tod.ndet
            self.nseg=tod.nseg
            self.istart=tod.istart
            self.istop=tod.istop
        else:
            #ndet=tod.info['dat_calib'].shape[0]
            ndet=tod.get_ndet()
            self.ndet=ndet
            self.nseg=np.zeros(ndet,dtype='int')
            self.istart=[None]*ndet
            self.istop=[None]*ndet
            #self.imax=tod.info['dat_calib'].shape[1]
            self.imax=tod.get_ndata()

        self.imap=None
        self.map=None
        
    def copy(self,deep=True):
        copy=CutsCompact(self)
        if deep:
            if not(self.imap is None):
                copy.imap=self.imap.copy()
            if not(self.map is None):
                copy.map=self.map.copy()
        else:
            copy.imap=self.imap
            copy.map=self.map
        return copy
    def add_cut(self,det,istart,istop):
        if istart>=self.imax:
            #this is asking to add a cut past the end of the data.
            return
        if istop>self.imax: #don't have a cut run past the end of the timestream
            istop=self.imax
            
        self.nseg[det]=self.nseg[det]+1
        if self.istart[det] is None:
            self.istart[det]=[istart]
        else:
            self.istart[det].append(istart)
        if self.istop[det] is None:
            self.istop[det]=[istop]
        else:
            self.istop[det].append(istop)
    def get_imap(self):
        ncut=0
        for det in range(self.ndet):
            for i in range(self.nseg[det]):
                ncut=ncut+(self.istop[det][i]-self.istart[det][i])
        print('ncut is ' + repr(ncut))
        self.imap=np.zeros(ncut,dtype='int64')
        icur=0
        for det in range(self.ndet):
            for i in range(self.nseg[det]):
                istart=det*self.imax+self.istart[det][i]
                istop=det*self.imax+self.istop[det][i]
                nn=istop-istart
                self.imap[icur:icur+nn]=np.arange(istart,istop)
                icur=icur+nn
        self.map=np.zeros(len(self.imap))
    def cuts_from_array(self,cutmat):
        for det in range(cutmat.shape[0]):
            nseg,istart,istop=segs_from_vec(cutmat[det,:])
            self.nseg[det]=nseg
            self.istart[det]=istart
            self.istop[det]=istop
    def merge_cuts(self):
        tmp=np.ones(self.imax+2,dtype='bool')
        for det in range(self.ndet):
            if self.nseg[det]>1:  #if we only have one segment, don't have to worry about strange overlaps
                tmp[:]=True
                for i in range(self.nseg[det]):
                    tmp[(self.istart[det][i]+1):(self.istop[det][i]+1)]=False
                nseg,istart,istop=segs_from_vec(tmp,pad=False)
                self.nseg[det]=nseg
                self.istart[det]=istart
                self.istop[det]=istop
    
    def tod2map(self,tod,mat=None,do_add=True,do_omp=False):
        if mat is None:
            #mat=tod.info['dat_calib']
            mat=tod.get_data()
        tod2cuts_c(self.map.ctypes.data,mat.ctypes.data,self.imap.ctypes.data,len(self.imap),do_add)

    def map2tod(self,tod,mat=None,do_add=True,do_omp=False):
        if mat is None:
            #mat=tod.info['dat_calib']
            mat=tod.get_data()
        #print('first element is ' + repr(mat[0,self.imap[0]]))
        cuts2tod_c(mat.ctypes.data,self.map.ctypes.data,self.imap.ctypes.data,len(self.imap),do_add)
        #print('first element is now ' + repr(mat[0,self.imap[0]]))
        #return mat
    def clear(self):
        if not(self.map is None):
            self.map[:]=0
    def dot(self,other=None):
        if self.map is None:
            return None
        if other is None:
            return np.dot(self.map,self.map)
        else:
            if other.map is None:
                return None
            return np.dot(self.map,other.map)
    def axpy(self,common,a):
        self.map=self.map+a*common.map
    def write(self,fname=None):
        pass
    def apply_prior(self,x,Ax):
        Ax.map=Ax.map+self.map*x.map
    def __mul__(self,to_mul):
        tt=self.copy()
        tt.map=self.map*to_mul.map
        return tt

#this class is pointless, as you can get the same functionality with the tsModel class, which will be 
#consistent with other timestream model classes.  
#class CutsVecs:
#    def __init__(self,todvec,do_add=True):
#        #if class(todvec)==CutsVecs: #for use in copy
#        if isinstance(todvec,CutsVecs):
#            self.cuts=[None]*todvec.ntod
#            self.ntod=todvec.ntod
#            for i in range(todvec.ntod):
#                self.cuts[i]=todvec.cuts[i].copy()
#            return
#        #if class(todvec)!=TodVec:
#        if not(isinstance(todvec,TodVec)):
#            print('error in CutsVecs init, must pass in a todvec class.')
#            return None
#        self.cuts=[None]*todvec.ntod
#        self.ntod=todvec.ntod
#        for i in range(todvec.ntod):
#            tod=todvec.tods[i]
#            if tod.info['tag']!=i:
#                print('warning, tag mismatch in CutsVecs.__init__')
#                print('continuing, but you should be careful...')            
#            if 'bad_samples' in tod.info:
#                self.cuts[i]=Cuts(tod,do_add)
#            elif 'mask' in tod.info:
#                self.cuts[i]=CutsCompact(tod)
#                self.cuts[i].cuts_from_array(tod.info['mask'])
#                self.cuts[i].get_imap()
#    def copy(self):
#        return CutsVecs(self)
#    def clear(self):
#        for cuts in self.cuts:
#            cuts.clear()
#    def axpy(self,cutsvec,a):
#        assert(self.ntod==cutsvec.ntod)
#        for i in range(ntod):
#            self.cuts[i].axpy(cutsvec.cuts[i],a)
#    def map2tod(self,todvec):
#        assert(self.ntod==todvec.ntod)
#        for i in range(self.ntod):
#            self.cuts[i].map2tod(todvec.tods[i])
#    def tod2map(self,todvec,dat):
#        assert(self.ntod==todvec.ntod)
#        assert(self.ntod==dat.ntod)
#        for i in range(self.ntod):
#            self.cuts[i].tod2map(todvec.tods[i],dat.tods[i])
#    def dot(self,cutsvec):
#        tot=0.0
#        assert(self.ntod==cutsvec.ntod)
#        for i in range(self.ntod):
#            tot+=self.cuts[i].dot(cutsvec.cuts[i])
#        return tot
        
                                 
            
class SkyMapCar(SkyMap):
    def pix_from_radec(self,ra,dec):
        xpix=np.round((ra-self.lims[0])*self.cosdec/self.pixsize)
        #ypix=np.round((dec-self.lims[2])/self.pixsize)
        ypix=((dec-self.lims[2])/self.pixsize)+0.5
        ipix=np.asarray(xpix*self.ny+ypix,dtype='int32')
        return ipix
        
class SkyMapCarOld:
    def __init__(self,lims,pixsize):
        try:
            self.lims=lims.copy()
        except:
            self.lims=lims[:]
        self.pixsize=pixsize
        self.cosdec=np.cos(0.5*(lims[2]+lims[3]))
        nx=np.int(np.ceil((lims[1]-lims[0])/pixsize*self.cosdec))
        ny=np.int(np.ceil((lims[3]-lims[2])/pixsize))
        self.nx=nx
        self.ny=ny
        self.npix=nx*ny
        self.map=np.zeros([nx,ny])
    def copy(self):
        mycopy=SkyMapCar(self.lims,self.pixsize)
        mycopy.map[:]=self.map[:]
        return mycopy
    def clear(self):
        self.map[:,:]=0

    def axpy(self,map,a):
        self.map[:]=self.map[:]+a*map.map[:]
        
    def assign(self,arr):
        assert(arr.shape[0]==self.nx)
        assert(arr.shape[1]==self.ny)
        self.map[:,:]=arr
    def get_pix(self,tod):
        xpix=np.round((tod.info['dx']-self.lims[0])*self.cosdec/self.pixsize)
        ypix=np.round((tod.info['dy']-self.lims[2])/self.pixsize)
        #ipix=np.asarray(ypix*self.nx+xpix,dtype='int32')
        ipix=np.asarray(xpix*self.ny+ypix,dtype='int32')
        return ipix
    def map2tod(self,tod,dat,do_add=True,do_omp=True):
        map2tod(dat,self.map,tod.info['ipix'],do_add,do_omp)

    def tod2map(self,tod,dat,do_add=True,do_omp=True):
        if do_add==False:
            self.clear()
        if do_omp:
            tod2map_omp(self.map,dat,tod.info['ipix'])
        else:
            tod2map_simple(self.map,dat,tod.info['ipix'])

    def r_th_maps(self):
        xvec=np.arange(self.nx)
        xvec=xvec-xvec.mean()        
        yvec=np.arange(self.ny)
        yvec=yvec-yvec.mean()
        ymat,xmat=np.meshgrid(yvec,xvec)
        rmat=np.sqrt(xmat**2+ymat**2)
        th=np.arctan2(xmat,ymat)
        return rmat,th
    def dot(self,map):
        tot=np.sum(self.map*map.map)
        return tot
def find_bad_skew_kurt(dat,skew_thresh=6.0,kurt_thresh=5.0):
    ndet=dat.shape[0]
    isgood=np.ones(ndet,dtype='bool')
    skew=np.mean(dat**3,axis=1)
    mystd=np.std(dat,axis=1)
    skew=skew/mystd**1.5
    mykurt=np.mean(dat**4,axis=1)
    kurt=mykurt/mystd**4-3
    
    isgood[np.abs(skew)>skew_thresh*np.median(np.abs(skew))]=False
    isgood[np.abs(kurt)>kurt_thresh*np.median(np.abs(kurt))]=False
    


    return skew,kurt,isgood

def timestreams_from_gauss(ra,dec,fwhm,tod,pred=None):
    if pred is None:
        #pred=np.zeros(tod.info['dat_calib'].shape)
        pred=tod.get_empty(True)
    #n=tod.info['dat_calib'].size
    n=np.product(tod.get_data_dims())
    assert(pred.size==n)
    npar_src=4 #x,y,sig,amp
    dx=tod.info['dx']
    dy=tod.info['dy']
    pp=np.zeros(npar_src)
    pp[0]=ra
    pp[1]=dec
    pp[2]=fwhm/np.sqrt(8*np.log(2))*np.pi/180/3600 
    pp[3]=1
    fill_gauss_src_c(pp.ctypes.data,dx.ctypes.data,dy.ctypes.data,pred.ctypes.data,n)    
    return pred

def timestreams_from_isobeta_c(params,tod,pred=None):
    if pred is None:
        #pred=np.zeros(tod.info['dat_calib'].shape)
        pred=tod.get_empty(True)
    #n=tod.info['dat_calib'].size
    n=np.product(tod.get_data_dims())
    assert(pred.size==n)
    dx=tod.info['dx']
    dy=tod.info['dy']
    fill_isobeta_c(params.ctypes.data,dx.ctypes.data,dy.ctypes.data,pred.ctypes.data,n)

    npar_beta=5 #x,y,theta,beta,amp
    npar_src=4 #x,y,sig,amp
    nsrc=(params.size-npar_beta)//npar_src
    for i in range(nsrc):
        pp=np.zeros(npar_src)
        ioff=i*npar_src+npar_beta
        pp[:]=params[ioff:(ioff+npar_src)]
        fill_gauss_src_c(pp.ctypes.data,dx.ctypes.data,dy.ctypes.data,pred.ctypes.data,n)


    return pred

def derivs_from_elliptical_isobeta(params,tod,*args,**kwargs):
    npar=len(params)
    assert(npar==7)
    pred=tod.get_empty()
    dims=np.hstack([npar,pred.shape])
    derivs=np.empty(dims)

    dx=tod.info['dx']
    dy=tod.info['dy']
    minkasi_nb.fill_elliptical_isobeta_derivs(params,dx,dy,pred,derivs)
    return derivs,pred

def derivs_from_elliptical_gauss(params,tod,*args,**kwargs):
    npar=len(params)
    assert(npar==6)
    pred=tod.get_empty()
    dims=np.hstack([npar,pred.shape])
    derivs=np.empty(dims)

    dx=tod.info['dx']
    dy=tod.info['dy']
    minkasi_nb.fill_elliptical_gauss_derivs(params,dx,dy,pred,derivs)
    return derivs,pred


def derivs_from_isobeta_c(params,tod,*args,**kwargs):
    npar=5;
    #n=tod.info['dat_calib'].size
    dims=tod.get_data_dims()
    n=np.product(dims)
    #sz_deriv=np.append(npar,tod.info['dat_calib'].shape)
    sz_deriv=np.append(npar,dims)
    #pred=np.zeros(tod.info['dat_calib'].shape)
    pred=tod.get_empty(True)
    derivs=np.zeros(sz_deriv)

    dx=tod.info['dx']
    dy=tod.info['dy']
    fill_isobeta_derivs_c(params.ctypes.data,dx.ctypes.data,dy.ctypes.data,pred.ctypes.data,derivs.ctypes.data,n)

    return derivs,pred

def derivs_from_gauss_c(params,tod,*args,**kwargs):
    npar=4
    #n=tod.info['dat_calib'].size
    n=tod.get_nsamp()
    #sz_deriv=np.append(npar,tod.info['dat_calib'].shape)
    sz_deriv=np.append(npar,tod.get_data_dims())
    
    #pred=np.zeros(tod.info['dat_calib'].shape)
    pred=tod.get_empty(True)

    derivs=np.zeros(sz_deriv)

    dx=tod.info['dx']
    dy=tod.info['dy']
    fill_gauss_derivs_c(params.ctypes.data,dx.ctypes.data,dy.ctypes.data,pred.ctypes.data,derivs.ctypes.data,n)

    return derivs,pred

def derivs_from_map(pars,tod,fun,map,dpar,do_symm=False,*args,**kwargs):
    #print('do_symm is ',do_symm)
    pred=tod.get_empty()
    fun(map,pars,*args,**kwargs)
    map.map2tod(tod,pred,False)
    npar=len(pars)
    tmp=tod.get_empty()
    if do_symm:
        tmp2=tod.get_empty()
    derivs=np.empty([npar,pred.shape[0],pred.shape[1]])
    for i in range(npar):
        pp=pars.copy()
        pp[i]=pp[i]+dpar[i]
        fun(map,pp,*args,**kwargs)
        tmp[:]=0 #strictly speaking, we shouldn't need this, but it makes us more robust to bugs elsewhere
        map.map2tod(tod,tmp,False)
        if do_symm:
            pp=pars.copy()
            pp[i]=pp[i]-dpar[i]
            fun(map,pp,*args,**kwargs)
            tmp2[:]=0
            map.map2tod(tod,tmp2,False)
            derivs[i,:,:]=(tmp-tmp2)/(2*dpar[i])
        else:
            derivs[i,:,:]=(tmp-pred)/(dpar[i])
    #pred=np.reshape(pred,pred.size)
    #derivs=np.reshape(derivs,[derivs.shape[0],derivs.shape[1]*derivs.shape[2]])
    return pred,derivs

def timestreams_from_isobeta(params,tod):
    npar_beta=5 #x,y,theta,beta,amp
    npar_src=4 #x,y,sig,amp
    nsrc=(params.size-npar_beta)//npar_src
    assert(params.size==nsrc*npar_src+npar_beta)
    x0=params[0]
    y0=params[1]
    theta=params[2]
    beta=params[3]
    amp=params[4]
    cosdec=np.cos(y0)


    dx=(tod.info['dx']-x0)*cosdec
    dy=tod.info['dy']-y0
    rsqr=dx*dx+dy*dy
    rsqr=rsqr/theta**2
    #print rsqr.max()
    pred=amp*(1+rsqr)**(0.5-1.5*beta)
    for i in range(nsrc):
        src_x=params[i*npar_src+npar_beta+0]
        src_y=params[i*npar_src+npar_beta+1]
        src_sig=params[i*npar_src+npar_beta+2]
        src_amp=params[i*npar_src+npar_beta+3]
        
        dx=tod.info['dx']-src_x
        dy=tod.info['dy']-src_y
        rsqr=( (dx*np.cos(src_y))**2+dy**2)
        pred=pred+src_amp*np.exp(-0.5*rsqr/src_sig**2)

    return pred

    

def isobeta_src_chisq(params,tods):
    chisq=0.0
    for tod in tods.tods:
        pred=timestreams_from_isobeta_c(params,tod)
        #chisq=chisq+tod.timestream_chisq(tod.info['dat_calib']-pred)
        chisq=chisq+tod.timestream_chisq(tod.get_data()-pred)
        
    return chisq
    npar_beta=5 #x,y,theta,beta,amp
    npar_src=4 #x,y,sig,amp
    nsrc=(params.size-npar_beta)//npar_src
    assert(params.size==nsrc*npar_src+npar_beta)
    x0=params[0]
    y0=params[1]
    theta=params[2]
    beta=params[3]
    amp=params[4]
    cosdec=np.cos(y0)
    chisq=0.0
    for tod in tods.tods:
        dx=tod.info['dx']-x0
        dy=tod.info['dy']-y0
        rsqr=(dx*cosdec)**2+dy**2
        pred=amp*(1+rsqr/theta**2)**(0.5-1.5*beta)
        for i in range(nsrc):
            src_x=params[i*npar_src+npar_beta+0]
            src_y=params[i*npar_src+npar_beta+1]
            src_sig=params[i*npar_src+npar_beta+2]
            src_amp=params[i*npar_src+npar_beta+3]

            dx=tod.info['dx']-src_x
            dy=tod.info['dy']-src_y
            rsqr=( (dx*np.cos(src_y))**2+dy**2)
            pred=pred+src_amp*np.exp(-0.5*rsqr/src_sig**2)
        #chisq=chisq+tod.timestream_chisq(tod.info['dat_calib']-pred)
        chisq=chisq+tod.timestream_chisq(tod.get_data()-pred)
    return chisq



class NoiseBinnedDet:
    def __init__(self,dat,dt,freqs=None,scale_facs=None):
        ndet=dat.shape[0]
        ndata=dat.shape[1]
        nn=2*(ndata-1)
        dnu=1/(nn*dt)
        bins=np.asarray(freqs/dnu,dtype='int')
        bins=bins[bins<ndata]
        bins=np.hstack([bins,ndata])
        if bins[0]>0:
            bins=np.hstack([0,bins])
        if bins[0]<0:
            bins[0]=0
        self.bins=bins
        nbin=len(bins)-1
        self.nbin=nbin
        det_ps=np.zeros([ndet,nbin])
        datft=mkfftw.fft_r2r(dat)
        for i in range(nbin):
            det_ps[:,i]=1.0/np.mean(datft[:,bins[i]:bins[i+1]]**2,axis=1)
        self.det_ps=det_ps
        self.ndata=ndata
        self.ndet=ndet
        self.nn=nn
    def apply_noise(self,dat):
        datft=mkfftw.fft_r2r(dat)
        for i in range(self.nbin):
            #datft[:,self.bins[i]:self.bins[i+1]]=datft[:,self.bins[i]:self.bins[i+1]]*np.outer(self.det_ps[:,i],self.bins[i+1]-self.bins[i])
            datft[:,self.bins[i]:self.bins[i+1]]=datft[:,self.bins[i]:self.bins[i+1]]*np.outer(self.det_ps[:,i],np.ones(self.bins[i+1]-self.bins[i]))
        dd=mkfftw.fft_r2r(datft)
        dd[:,0]=0.5*dd[:,0]
        dd[:,-1]=0.5*dd[:,-1]
        return dd

class NoiseWhite:
    def __init__(self,dat):
        #this is the ratio between the median absolute
        #deviation of the diff and sigma
        fac=scipy.special.erfinv(0.5)*2
        sigs=np.median(np.abs(np.diff(dat,axis=1)),axis=1)/fac
        self.sigs=sigs
        self.weights=1/sigs**2
    def apply_noise(self,dat):
        assert(dat.shape[0]==len(self.weights))
        ndet=dat.shape[0]
        for i in range(ndet):
            dat[i,:]=dat[i,:]*self.weights[i]
        return dat
class NoiseWhiteNotch:
    def __init__(self,dat,numin,numax,tod):
        fac=scipy.special.erfinv(0.5)*2
        sigs=np.median(np.abs(np.diff(dat,axis=1)),axis=1)/fac
        self.sigs=sigs
        self.weights=1/sigs**2
        self.weights=self.weights/(2*(dat.shape[1]-1)) #fold in fft normalization to the weights
        tvec=tod.get_tvec()
        dt=np.median(np.diff(tvec))
        tlen=tvec[-1]-tvec[0]
        dnu=1.0/(2*tlen-dt)
        self.istart=np.int(np.floor(numin/dnu))
        self.istop=np.int(np.ceil(numax/dnu))+1

    def apply_noise(self,dat):
        assert(dat.shape[0]==len(self.weights))
        datft=mkfftw.fft_r2r(dat)
        datft[:,self.istart:self.istop]=0
        dat=mkfftw.fft_r2r(datft)

        ndet=dat.shape[0]
        for i in range(ndet):
            dat[i,:]=dat[i,:]*self.weights[i]
        return dat
        
class NoiseBinnedEig:
    def __init__(self,dat,dt,freqs=None,scale_facs=None,thresh=5.0):

        ndet=dat.shape[0]
        ndata=dat.shape[1]
        nn=2*(ndata-1)

        mycov=np.dot(dat,dat.T)
        mycov=0.5*(mycov+mycov.T)
        ee,vv=np.linalg.eig(mycov)
        mask=ee>thresh*thresh*np.median(ee)
        vecs=vv[:,mask]
        ts=np.dot(vecs.T,dat)
        resid=dat-np.dot(vv[:,mask],ts)
        dnu=1/(nn*dt)
        print('dnu is ' + repr(dnu))
        bins=np.asarray(freqs/dnu,dtype='int')
        bins=bins[bins<ndata]
        bins=np.hstack([bins,ndata])
        if bins[0]>0:
            bins=np.hstack([0,bins])
        if bins[0]<0:
            bins[0]=0
        self.bins=bins
        nbin=len(bins)-1
        self.nbin=nbin

        nmode=ts.shape[0]
        det_ps=np.zeros([ndet,nbin])
        mode_ps=np.zeros([nmode,nbin])
        residft=mkfftw.fft_r2r(resid)
        modeft=mkfftw.fft_r2r(ts)
        
        for i in range(nbin):
            det_ps[:,i]=1.0/np.mean(residft[:,bins[i]:bins[i+1]]**2,axis=1)
            mode_ps[:,i]=1.0/np.mean(modeft[:,bins[i]:bins[i+1]]**2,axis=1)
        self.modes=vecs.copy()
        if not(np.all(np.isfinite(det_ps))):
            print("warning - have non-finite numbers in noise model.  This should not be unexpected.")
            det_ps[~np.isfinite(det_ps)]=0.0
        self.det_ps=det_ps
        self.mode_ps=mode_ps
        self.ndata=ndata
        self.ndet=ndet
        self.nn=nn
    def apply_noise(self,dat):
        assert(dat.shape[0]==self.ndet)
        assert(dat.shape[1]==self.ndata)
        datft=mkfftw.fft_r2r(dat)
        for i in range(self.nbin):
            n=self.bins[i+1]-self.bins[i]
            #print('bins are ',self.bins[i],self.bins[i+1],n,datft.shape[1])
            tmp=self.modes*np.outer(self.det_ps[:,i],np.ones(self.modes.shape[1]))
            mat=np.dot(self.modes.T,tmp)
            mat=mat+np.diag(self.mode_ps[:,i])
            mat_inv=np.linalg.inv(mat)
            Ax=datft[:,self.bins[i]:self.bins[i+1]]*np.outer(self.det_ps[:,i],np.ones(n))
            tmp=np.dot(self.modes.T,Ax)
            tmp=np.dot(mat_inv,tmp)
            tmp=np.dot(self.modes,tmp)
            tmp=Ax-tmp*np.outer(self.det_ps[:,i],np.ones(n))
            datft[:,self.bins[i]:self.bins[i+1]]=tmp
            #print(tmp.shape,mat.shape)
        dd=mkfftw.fft_r2r(datft)
        dd[:,0]=0.5*dd[:,0]
        dd[:,-1]=0.5*dd[:,-1]
        return dd
class NoiseCMWhite:
    def __init__(self,dat):
        print('setting up noise cm white')
        u,s,v=np.linalg.svd(dat,0)
        self.ndet=len(s)
        ind=np.argmax(s)
        self.v=np.zeros(self.ndet)
        self.v[:]=u[:,ind]
        pred=np.outer(self.v*s[ind],v[ind,:])
        dat_clean=dat-pred
        myvar=np.std(dat_clean,1)**2
        self.mywt=1.0/myvar
    def apply_noise(self,dat,dd=None):
        t1=time.time()
        mat=np.dot(self.v,np.diag(self.mywt))
        lhs=np.dot(self.v,mat.T)
        rhs=np.dot(mat,dat)
        if isinstance(lhs,np.ndarray):
            cm=np.dot(np.linalg.inv(lhs),rhs)
        else:
            cm=rhs/lhs
        t2=time.time()
        if dd is None:
            dd=np.empty(dat.shape)
        if have_numba:
            np.outer(-self.v,cm,dd)
            t3=time.time()
            #dd[:]=dd[:]+dat
            minkasi_nb.axpy_in_place(dd,dat)
            minkasi_nb.scale_matrix_by_vector(dd,self.mywt)
        else:
            dd=dat-np.outer(self.v,cm)
            #print(dd[:4,:4])
            t3=time.time()
            tmp=np.repeat([self.mywt],len(cm),axis=0).T
            dd=dd*tmp
        t4=time.time()
        #print(t2-t1,t3-t2,t4-t3)
        return dd
    def get_det_weights(self):
        return self.mywt.copy()

class NoiseSmoothedSVD:
    def __init__(self,dat_use,fwhm=50,prewhiten=False,fit_powlaw=False,u_in=None):
        if prewhiten:
            noisevec=np.median(np.abs(np.diff(dat_use,axis=1)),axis=1)
            dat_use=dat_use/(np.repeat([noisevec],dat_use.shape[1],axis=0).transpose())
        if u_in is None:
            u,s,v=np.linalg.svd(dat_use,0)
            ndet=s.size
        else:
            u=u_in
            assert(u.shape[0]==u.shape[1])
            ndet=u.shape[0]

        #print(u.shape,s.shape,v.shape)
        print('got svd')

        n=dat_use.shape[1]
        self.v=np.zeros([ndet,ndet])
        self.v[:]=u.transpose()
        if u_in is None:
            self.vT=self.v.T
        else:
            self.vT=np.linalg.inv(self.v)
        dat_rot=np.dot(self.v,dat_use)
        if fit_powlaw:
            spec_smooth=0*dat_rot
            for ind in range(ndet):
                fitp,datsqr,C=fit_ts_ps(dat_rot[ind,:]);
                spec_smooth[ind,1:]=C
        else:
            dat_trans=mkfftw.fft_r2r(dat_rot)
            spec_smooth=smooth_many_vecs(dat_trans**2,fwhm)
        spec_smooth[:,1:]=1.0/spec_smooth[:,1:]
        spec_smooth[:,0]=0
        if prewhiten:
            self.noisevec=noisevec.copy()
        else:
            self.noisevec=None
        self.mywt=spec_smooth
    def apply_noise(self,dat):
        if not(self.noisevec is None):
            noisemat=np.repeat([self.noisevec],dat.shape[1],axis=0).transpose()
            dat=dat/noisemat
        dat_rot=np.dot(self.v,dat)
        datft=mkfftw.fft_r2r(dat_rot)
        nn=datft.shape[1]
        datft=datft*self.mywt[:,:nn]
        dat_rot=mkfftw.fft_r2r(datft)
        #dat=np.dot(self.v.T,dat_rot)
        dat=np.dot(self.vT,dat_rot)
        dat[:,0]=0.5*dat[:,0]
        dat[:,-1]=0.5*dat[:,-1]
        if not(self.noisevec is None):
            #noisemat=np.repeat([self.noisevec],dat.shape[1],axis=0).transpose()
            dat=dat/noisemat        
        return dat

    def apply_noise_wscratch(self,dat,tmp,tmp2):
        if not(self.noisevec is None):
            noisemat=np.repeat([self.noisevec],dat.shape[1],axis=0).transpose()
            dat=dat/noisemat
        dat_rot=tmp
        dat_rot=np.dot(self.v,dat,dat_rot)
        dat=tmp2
        datft=dat
        datft=mkfftw.fft_r2r(dat_rot,datft)
        nn=datft.shape[1]
        datft[:]=datft*self.mywt[:,:nn]
        dat_rot=tmp
        dat_rot=mkfftw.fft_r2r(datft,dat_rot)
        #dat=np.dot(self.v.T,dat_rot)
        dat=np.dot(self.vT,dat_rot,dat)
        dat[:,0]=0.5*dat[:,0]
        dat[:,-1]=0.5*dat[:,-1]
        if not(self.noisevec is None):
            #noisemat=np.repeat([self.noisevec],dat.shape[1],axis=0).transpose()
            dat=dat/noisemat        
        return dat

    def get_det_weights(self):
        """Find the per-detector weights for use in making actual noise maps."""
        mode_wt=np.sum(self.mywt,axis=1)
        #tmp=np.dot(self.v.T,np.dot(np.diag(mode_wt),self.v))
        tmp=np.dot(self.vT,np.dot(np.diag(mode_wt),self.v))
        return np.diag(tmp).copy()*2.0

class Tod:
    def __init__(self,info):
        self.info=info.copy()
        self.jumps=None
        self.cuts=None
        self.noise=None
        self.noise_delayed=False
    def lims(self):
        xmin=self.info['dx'].min()
        xmax=self.info['dx'].max()
        ymin=self.info['dy'].min()
        ymax=self.info['dy'].max()
        return xmin,xmax,ymin,ymax
    def set_apix(self):
        '''calculates dxel normalized to +-1 from elevation'''
        #TBD pass in and calculate scan center's elevation vs time
        elev=np.mean(self.info['elev'],axis=0)
        x=np.arange(elev.shape[0])/elev.shape[0] 
        a=np.polyfit(x,elev,2)
        ndet=self.info['elev'].shape[0]
        track_elev,xel=np.meshgrid(a[2]+a[1]*x+a[0]*x**2,np.ones(ndet))
        delev=self.info['elev'] - track_elev
        ml=np.max(np.abs(delev))
        self.info['apix']=delev/ml
    def get_ndet(self):
        return self.info['dat_calib'].shape[0]
    def get_ndata(self):
        return self.info['dat_calib'].shape[1]
    def get_nsamp(self):
        #get total number of timestream samples, not samples per detector
        #return np.product(self.info['dat_calib'].shape)
        return self.get_ndet()*self.get_ndata()

    def get_saved_pix(self,tag=None):
        if tag is None:
            return None
        if tag in self.info.keys():
            return self.info[tag]
        else:
            return None
    def clear_saved_pix(self,tag=None):
        if tag is None:
            return
        if tag in self.info.keys():
            del(self.info[tag])
    def save_pixellization(self,tag,ipix):
        if tag in self.info.keys():
            print('warning - overwriting key ',tag,' in tod.save_pixellization.')
        self.info[tag]=ipix
    

    def get_data_dims(self):
        return (self.get_ndet(),self.get_ndata())
        #dims=self.info['dat_calib'].shape
        #if len(dims)==1:
        #    dims=np.asarray([1,dims[0]],dtype='int')
        #return dims
        #return self.info['dat_calib'].shape

    def get_data(self):
        return self.info['dat_calib']
    def get_tvec(self):
        return self.info['ctime']

    def get_radec(self):
        return self.info['dx'],self.info['dy']
    def get_empty(self,clear=False):
        if 'dtype' in self.info.keys():
            dtype=self.info['dtype']
        elif 'dat_calib' in self.info.keys():
            dtype=self.info['dat_calib'].dtype
        else:            
            dtype='float'
        if clear:
            #return np.zeros(self.info['dat_calib'].shape,dtype=self.info['dat_calib'].dtype)            
            return np.zeros([self.get_ndet(),self.get_ndata()],dtype=dtype)
        else:
            #return np.empty(self.info['dat_calib'].shape,dtype=self.info['dat_calib'].dtype)
            return np.empty([self.get_ndet(),self.get_ndata()],dtype=dtype)
    def set_tag(self,tag):
        self.info['tag']=tag
    def set_pix(self,map):
        ipix=map.get_pix(self)
        #self.info['ipix']=ipix
        self.info[map.tag]=ipix
    def copy(self,copy_info=False):
        if copy_info:
            myinfo=self.info.copy()
            for key in myinfo.keys():
                try:
                    myinfo[key]=self.info[key].copy()
                except:
                    pass
            tod=Tod(myinfo)
        else:
            tod=Tod(self.info)
        if not(self.jumps is None):
            try:
                tod.jumps=self.jumps.copy()
            except:
                tod.jumps=self.jumps[:]
        if not(self.cuts is None):
            try:
                tod.cuts=self.cuts.copy()
            except:
                tod.cuts=self.cuts[:]
            tod.cuts=self.cuts[:]
        tod.noise=self.noise
            
        return tod
    def set_noise(self,modelclass=NoiseSmoothedSVD,dat=None,delayed=False,*args,**kwargs):
        if delayed:
            self.noise_args=copy.deepcopy(args)
            self.noise_kwargs=copy.deepcopy(kwargs)
            self.noise_delayed=True
            self.noise_modelclass=modelclass
        else:
            self.noise_delayed=False
            if dat is None:
                dat=self.info['dat_calib']
            self.noise=modelclass(dat,*args,**kwargs)
    def get_det_weights(self):
        if self.noise is None:
            print("noise model not set in get_det_weights.")
            return None
        try:
            return self.noise.get_det_weights()
        except:
            print("noise model does not support detector weights in get_det_weights.")
            return None
    def set_noise_white_masked(self):
        self.info['noise']='white_masked'
        self.info['mywt']=np.ones(self.info['dat_calib'].shape[0])
    def apply_noise_white_masked(self,dat=None):
        if dat is None:
            dat=self.info['dat_calib']
        dd=self.info['mask']*dat*np.repeat([self.info['mywt']],self.info['dat_calib'].shape[1],axis=0).transpose()
        return dd
    def set_noise_cm_white(self):
        print('deprecated usage - please switch to tod.set_noise(minkasi.NoiseCMWhite)')
        self.set_noise(NoiseCMWhite)
        return

        u,s,v=np.linalg.svd(self.info['dat_calib'],0)
        ndet=len(s)
        ind=np.argmax(s)
        mode=np.zeros(ndet)
        #mode[:]=u[:,0]  #bug fixes pointed out by Fernando Zago.  19 Nov 2019
        #pred=np.outer(mode,v[0,:])
        mode[:]=u[:,ind]
        pred=np.outer(mode*s[ind],v[ind,:])

        dat_clean=self.info['dat_calib']-pred
        myvar=np.std(dat_clean,1)**2
        self.info['v']=mode
        self.info['mywt']=1.0/myvar
        self.info['noise']='cm_white'
        
    def apply_noise_cm_white(self,dat=None):
        print("I'm not sure how you got here (tod.apply_noise_cm_white), but you should not have been able to.  Please complain to someone.")
        if dat is None:
            dat=self.info['dat_calib']

        mat=np.dot(self.info['v'],np.diag(self.info['mywt']))
        lhs=np.dot(self.info['v'],mat.transpose())
        rhs=np.dot(mat,dat)
        #if len(lhs)>1:
        if isinstance(lhs,np.ndarray):
            cm=np.dot(np.linalg.inv(lhs),rhs)
        else:
            cm=rhs/lhs
        dd=dat-np.outer(self.info['v'],cm)
        tmp=np.repeat([self.info['mywt']],len(cm),axis=0).transpose()
        dd=dd*tmp
        return dd
    def set_noise_binned_eig(self,dat=None,freqs=None,scale_facs=None,thresh=5.0):
        if dat is None:
            dat=self.info['dat_calib']
        mycov=np.dot(dat,dat.T)
        mycov=0.5*(mycov+mycov.T)
        ee,vv=np.linalg.eig(mycov)
        mask=ee>thresh*thresh*np.median(ee)
        vecs=vv[:,mask]
        ts=np.dot(vecs.T,dat)
        resid=dat-np.dot(vv[:,mask],ts)
        
        return resid
    def set_noise_smoothed_svd(self,fwhm=50,func=None,pars=None,prewhiten=False,fit_powlaw=False):
        '''If func comes in as not empty, assume we can call func(pars,tod) to get a predicted model for the tod that
        we subtract off before estimating the noise.'''

        
        print('deprecated usage - please switch to tod.set_noise(minkasi.NoiseSmoothedSVD)')

        if func is None:
            self.set_noise(NoiseSmoothedSVD,self.info['dat_calib'])
        else:
            dat_use=func(pars,self)
            dat_use=self.info['dat_calib']-dat_use
            self.set_noise(NoiseSmoothedSVD,dat_use)
        return


        if func is None:
            dat_use=self.info['dat_calib']
        else:
            dat_use=func(pars,self)
            dat_use=self.info['dat_calib']-dat_use
            #u,s,v=numpy.linalg.svd(self.info['dat_calib']-tmp,0)
        if prewhiten:
            noisevec=np.median(np.abs(np.diff(dat_use,axis=1)),axis=1)
            dat_use=dat_use/(np.repeat([noisevec],dat_use.shape[1],axis=0).transpose())
        u,s,v=np.linalg.svd(dat_use,0)
        print('got svd')
        ndet=s.size
        n=self.info['dat_calib'].shape[1]
        self.info['v']=np.zeros([ndet,ndet])
        self.info['v'][:]=u.transpose()
        dat_rot=np.dot(self.info['v'],self.info['dat_calib'])
        if fit_powlaw:
            spec_smooth=0*dat_rot
            for ind in range(ndet):
                fitp,datsqr,C=fit_ts_ps(dat_rot[ind,:]);
                spec_smooth[ind,1:]=C
        else:
            dat_trans=mkfftw.fft_r2r(dat_rot)
            spec_smooth=smooth_many_vecs(dat_trans**2,fwhm)
        spec_smooth[:,1:]=1.0/spec_smooth[:,1:]
        spec_smooth[:,0]=0
        if prewhiten:
            self.info['noisevec']=noisevec.copy()
        self.info['mywt']=spec_smooth
        self.info['noise']='smoothed_svd'
        #return dat_rot
        
    def apply_noise(self,dat=None):
        if dat is None:
            #dat=self.info['dat_calib']
            dat=self.get_data().copy() #the .copy() is here so you don't
                                       #overwrite data stored in the TOD.
        if self.noise_delayed:
            self.noise=self.noise_modelclass(dat,*(self.noise_args), **(self.noise_kwargs))
            self.noise_delayed=False
        try:
            return self.noise.apply_noise(dat)
        except:
            print("unable to use class-based noised, falling back onto hardwired.")
            
        if self.info['noise']=='cm_white':
            #print 'calling cm_white'
            return self.apply_noise_cm_white(dat)
        if self.info['noise']=='white_masked':
            return self.apply_noise_white_masked(dat)
        #if self.info.has_key('noisevec'):
        if 'noisevec' in self.info:
            noisemat=np.repeat([self.info['noisevec']],dat.shape[1],axis=0).transpose()
            dat=dat/noisemat
        dat_rot=np.dot(self.info['v'],dat)

        datft=mkfftw.fft_r2r(dat_rot)
        nn=datft.shape[1]
        datft=datft*self.info['mywt'][:,0:nn]
        dat_rot=mkfftw.fft_r2r(datft)
        dat=np.dot(self.info['v'].transpose(),dat_rot)
        #if self.info.has_key('noisevec'):
        if 'noisevec' in self.info:
            dat=dat/noisemat
        dat[:,0]=0.5*dat[:,0]
        dat[:,-1]=0.5*dat[:,-1]

        return dat
    def mapset2tod(self,mapset,dat=None):
        if dat is None:
            #dat=0*self.info['dat_calib']
            dat=self.get_empty(True)
        for map in mapset.maps:
            map.map2tod(self,dat)
        return dat
    def tod2mapset(self,mapset,dat=None):                     
        if dat is None:
            #dat=self.info['dat_calib']
            dat=self.get_data()
        for map in mapset.maps:
            map.tod2map(self,dat)
    def dot(self,mapset,mapset_out,times=False):
        #tmp=0.0*self.info['dat_calib']
        #for map in mapset.maps:
        #    map.map2tod(self,tmp)
        t1=time.time()
        tmp=self.mapset2tod(mapset)
        t2=time.time()
        tmp=self.apply_noise(tmp)
        t3=time.time()
        self.tod2mapset(mapset_out,tmp)
        t4=time.time()
        #for map in mapset_out.maps:
        #    map.tod2map(self,tmp)
        if times:
            return(np.asarray([t2-t1,t3-t2,t4-t3]))
    def set_jumps(self,jumps):
        self.jumps=jumps
    def cut_detectors(self,isgood):
        #cut all detectors not in boolean array isgood
        isbad=np.asarray(1-isgood,dtype='bool')
        bad_inds=np.where(isbad)
        bad_inds=np.fliplr(bad_inds)
        bad_inds=bad_inds[0]
        print(bad_inds)
        nkeep=np.sum(isgood)
        for key in self.info.keys():
            if isinstance(self.info[key],np.ndarray):
                self.info[key]=slice_with_copy(self.info[key],isgood)
        if not(self.jumps is None):
            for i in bad_inds:
                print('i in bad_inds is ',i)
                del(self.jumps[i])
        if not(self.cuts is None):
            for i in bad_inds:
                del(self.cuts[i])
                
    def timestream_chisq(self,dat=None):
        if dat is None:
            dat=self.info['dat_calib']
        dat_filt=self.apply_noise(dat)
        chisq=np.sum(dat_filt*dat)
        return chisq
    def prior_from_skymap(self,skymap):
        """stuff.
        prior_from_skymap(self,skymap):
        Given e.g. the gradient of a map that has been zeroed under some threshold,
        return a CutsCompact object that can be used as a prior for solving for per-sample deviations
        due to strong map gradients.  This is to reduce X's around bright sources.  The input map
        should be a SkyMap that is non-zero where one wishes to solve for the per-sample deviations, and 
        the non-zero values should be the standard deviations expected in those pixel.  The returned CutsCompact 
        object will have the weight (i.e. 1/input squared) in its map.        
        """
        tmp=np.zeros(self.info['dat_calib'].shape)
        skymap.map2tod(self,tmp)
        mask=(tmp==0)
        prior=CutsCompact(self)
        prior.cuts_from_array(mask)
        prior.get_imap()
        prior.tod2map(self,tmp)
        prior.map=1.0/prior.map**2
        return prior

def slice_with_copy(arr,ind):
    if isinstance(arr,np.ndarray):
        myshape=arr.shape

        if len(myshape)==1:
            ans=np.zeros(ind.sum(),dtype=arr.dtype)
            print(ans.shape)
            print(ind.sum())
            ans[:]=arr[ind]
        else:   
            mydims=np.append(np.sum(ind),myshape[1:])
            print(mydims,mydims.dtype)
            ans=np.zeros(mydims,dtype=arr.dtype)
            ans[:,:]=arr[ind,:].copy()
        return ans
    return None #should not get here
class TodVec:
    def __init__(self):
        self.tods=[]
        self.ntod=0
    def add_tod(self,tod):

        self.tods.append(tod.copy())
        self.tods[-1].set_tag(self.ntod)
        self.ntod=self.ntod+1
    def lims(self):
        if self.ntod==0:
            return None
        xmin,xmax,ymin,ymax=self.tods[0].lims()
        for i in range(1,self.ntod):
            x1,x2,y1,y2=self.tods[i].lims()
            xmin=min(x1,xmin)
            xmax=max(x2,xmax)
            ymin=min(y1,ymin)
            ymax=max(y2,ymax)
        if have_mpi:
            print('before reduction lims are ',[xmin,xmax,ymin,ymax])
            xmin=comm.allreduce(xmin,op=MPI.MIN)
            xmax=comm.allreduce(xmax,op=MPI.MAX)
            ymin=comm.allreduce(ymin,op=MPI.MIN)
            ymax=comm.allreduce(ymax,op=MPI.MAX)
            print('after reduction lims are ',[xmin,xmax,ymin,ymax])
        return [xmin,xmax,ymin,ymax]
    def set_pix(self,map):
        for tod in self.tods:
            #ipix=map.get_pix(tod)
            #tod.info['ipix']=ipix
            tod.set_pix(map)
    def set_apix(self):
        for tod in self.tods:
            tod.set_apix()
    def dot_cached(self,mapset,mapset2=None):
        nthread=get_nthread()
        mapset2.get_caches()
        for i in range(self.ntod):
            tod=self.tods[i]
            tod.dot(mapset,mapset2)
        mapset2.clear_caches()
        if have_mpi:
            mapset2.mpi_reduce()

        return mapset2

    def get_nsamp(self,reduce=True):
        tot=0
        for tod in self.tods:
            tot=tot+tod.get_nsamp()
        if reduce:
            if have_mpi:
                tot=comm.allreduce(tot)
        return tot

    def dot(self,mapset,mapset2=None,report_times=False,cache_maps=False):
        if mapset2 is None:
            mapset2=mapset.copy()
            mapset2.clear()

        if cache_maps:
            mapset2=self.dot_cached(mapset,mapset2)
            return mapset2
            

        times=np.zeros(self.ntod)
        tot_times=0
        #for tod in self.tods:
        for i in range(self.ntod):
            tod=self.tods[i]
            t1=time.time()
            mytimes=tod.dot(mapset,mapset2,True)
            t2=time.time()
            tot_times=tot_times+mytimes
            times[i]=t2-t1
        if have_mpi:
            mapset2.mpi_reduce()
        print(tot_times)
        if report_times:
            return mapset2,times
        else:
            return mapset2
    def make_rhs(self,mapset,do_clear=False):
        if do_clear:
            mapset.clear()
        for tod in self.tods:
            dat_filt=tod.apply_noise()
            for map in mapset.maps:
                map.tod2map(tod,dat_filt)
        
        if have_mpi:
            mapset.mpi_reduce()

def read_tod_from_fits_cbass(fname,dopol=False,lat=37.2314,lon=-118.2941,v34=True,nm20=False):
    f=pyfits.open(fname)
    raw=f[1].data
    ra=raw['RA']
    dec=raw['DEC']
    flag=raw['FLAG']
    I=0.5*(raw['I1']+raw['I2'])


    mjd=raw['MJD']
    tvec=(mjd-2455977.5+2400000.5)*86400+1329696000
    #(mjd-2455977.5)*86400+1329696000;
    dt=np.median(np.diff(tvec))

    dat={}
    dat['dx']=np.reshape(np.asarray(ra,dtype='float64'),[1,len(ra)])
    dat['dy']=np.reshape(np.asarray(dec,dtype='float64'),[1,len(dec)])
    dat['dt']=dt
    dat['ctime']=tvec
    if dopol:
        dat['dx']=np.vstack([dat['dx'],dat['dx']])
        dat['dy']=np.vstack([dat['dy'],dat['dy']])
        Q=0.5*(raw['Q1']+raw['Q2'])
        U=0.5*(raw['U1']+raw['U2'])
        dat['dat_calib']=np.zeros([2,len(Q)])
        if v34:  #We believe this is the correct sign convention for V34
            dat['dat_calib'][0,:]=-U
            dat['dat_calib'][1,:]=Q
        else:
            dat['dat_calib'][0,:]=Q
            dat['dat_calib'][1,:]=U            
        az=raw['AZ']
        el=raw['EL']
        #JLS- changing default az/el to radians and not degrees in TOD
        dat['az']=az*np.pi/180
        dat['el']=el*np.pi/180
        
        #dat['AZ']=az
        #dat['EL']=el
        #dat['ctime']=tvec
        dat['mask']=np.zeros([2,len(Q)],dtype='int8')
        dat['mask'][0,:]=1-raw['FLAG']
        dat['mask'][1,:]=1-raw['FLAG']
        if have_qp:
            Q = qp.QPoint(accuracy='low', fast_math=True, mean_aber=True,num_threads=4)
            #q_bore = Q.azel2bore(dat['AZ'], dat['EL'], 0*dat['AZ'], 0*dat['AZ'], lon*np.pi/180, lat*np.pi/180, dat['ctime'])
            q_bore = Q.azel2bore(az,el, 0*az, 0*az, lon, lat, dat['ctime'])
            q_off = Q.det_offset(0.0,0.0,0.0)
            #ra, dec, sin2psi, cos2psi = Q.bore2radec(q_off, ctime, q_bore)
            ra, dec, sin2psi, cos2psi = Q.bore2radec(q_off, tvec, q_bore)
            tmp=np.arctan2(sin2psi,cos2psi) 
            tmp=tmp-np.pi/2 #this seems to be needed to get these coordinates to line up with 
                            #the expected, in IAU convention I believe.  JLS Nov 12 2020
            #dat['twogamma_saved']=np.arctan2(sin2psi,cos2psi)
            dat['twogamma_saved']=np.vstack([tmp,tmp+np.pi/2])
            #print('pointing rms is ',np.std(ra*np.pi/180-dat['dx']),np.std(dec*np.pi/180-dat['dy']))
            dat['ra']=ra*np.pi/180
            dat['dec']=dec*np.pi/180
    else:
        dat['dat_calib']=np.zeros([1,len(I)])
        dat['dat_calib'][:]=I
        dat['mask']=np.zeros([1,len(I)],dtype='int8')
        dat['mask'][:]=1-raw['FLAG']


    dat['pixid']=[0]
    dat['fname']=fname

    if nm20:
        try:
        #kludget to read in bonus cuts, which should be in f[3]
            raw=f[3].data 
            dat['nm20_start']=raw['START']
            dat['nm20_stop']=raw['END']
            #nm20=0*dat['flag']
            print(dat.keys())
            nm20=0*dat['mask']
            start=dat['nm20_start']
            stop=dat['nm20_stop']
            for i in range(len(start)):
                nm20[:,start[i]:stop[i]]=1
                #nm20[:,start[i]:stop[i]]=0
            dat['mask']=dat['mask']*nm20
        except:
            print('missing nm20 for ',fname)

    f.close()
    return dat

def read_tod_from_fits(fname,hdu=1,branch=None):
    f=pyfits.open(fname)
    raw=f[hdu].data
    #print 'sum of cut elements is ',np.sum(raw['UFNU']<9e5)
    try : #read in calinfo (per-scan beam volumes etc) if present
        calinfo={'calinfo':True}
        kwds=('scan','bunit','azimuth','elevatio','beameff','apereff','antgain','gainunc','bmaj','bmin','bpa','parang','beamvol','beamvunc')#for now just hardwired ones we want
        for kwd in kwds:
            calinfo[kwd]=f[hdu].header[kwd]
    except KeyError : 
        print('WARNING - calinfo information not found in fits file header - to track JytoK etc you may need to reprocess the fits files using mustangidl > revision 932') 
        calinfo['calinfo']=False

    pixid=raw['PIXID']
    dets=np.unique(pixid)
    ndet=len(dets)
    nsamp=len(pixid)/len(dets)
    if True:
        ff=180/np.pi
        xmin=raw['DX'].min()*ff
        xmax=raw['DX'].max()*ff
        ymin=raw['DY'].min()*ff
        ymax=raw['DY'].max()*ff
        print('nsamp and ndet are ',ndet,nsamp,len(pixid),' on ',fname, 'with lims ',xmin,xmax,ymin,ymax)
    else:
        print('nsamp and ndet are ',ndet,nsamp,len(pixid),' on ',fname)
    #print raw.names
    dat={}
    #this bit of odd gymnastics is because a straightforward reshape doesn't seem to leave the data in
    #memory-contiguous order, which causes problems down the road
    #also, float32 is a bit on the edge for pointing, so cast to float64
    dx=raw['DX']
    if not(branch is None):
        bb=branch*np.pi/180.0
        dx[dx>bb]=dx[dx>bb]-2*np.pi
    #dat['dx']=np.zeros([ndet,nsamp],dtype=type(dx[0]))
    ndet=np.int(ndet)
    nsamp=np.int(nsamp)
    dat['dx']=np.zeros([ndet,nsamp],dtype='float64')
    dat['dx'][:]=np.reshape(dx,[ndet,nsamp])[:]
    dy=raw['DY']
    #dat['dy']=np.zeros([ndet,nsamp],dtype=type(dy[0]))
    dat['dy']=np.zeros([ndet,nsamp],dtype='float64')
    dat['dy'][:]=np.reshape(dy,[ndet,nsamp])[:]
    if 'ELEV' in raw.names:
        elev=raw['ELEV']*np.pi/180
        dat['elev']=np.zeros([ndet,nsamp],dtype='float64')
        dat['elev'][:]=np.reshape(elev,[ndet,nsamp])[:]

    tt=np.reshape(raw['TIME'],[ndet,nsamp])
    tt=tt[0,:]
    dt=np.median(np.diff(tt))
    dat['dt']=dt
    pixid=np.reshape(pixid,[ndet,nsamp])
    pixid=pixid[:,0]
    dat['pixid']=pixid
    dat_calib=raw['FNU']
    #print 'shapes are ',raw['FNU'].shape,raw['UFNU'].shape,np.mean(raw['UFNU']>9e5)
    #dat_calib[raw['UFNU']>9e5]=0.0

    #dat['dat_calib']=np.zeros([ndet,nsamp],dtype=type(dat_calib[0]))
    dat['dat_calib']=np.zeros([ndet,nsamp],dtype='float64') #go to double because why not
    dat_calib=np.reshape(dat_calib,[ndet,nsamp])

    dat['dat_calib'][:]=dat_calib[:]
    if np.sum(raw['UFNU']>9e5)>0:
        dat['mask']=np.reshape(raw['UFNU']<9e5,dat['dat_calib'].shape)
        dat['mask_sum']=np.sum(dat['mask'],axis=0)
    #print 'cut frac is now ',np.mean(dat_calib==0)
    #print 'cut frac is now ',np.mean(dat['dat_calib']==0),dat['dat_calib'][0,0]
    dat['fname']=fname
    dat['calinfo']=calinfo
    f.close()
    return dat


def downsample_array_r2r(arr,fac):

    n=arr.shape[1]
    nn=int(n/fac)
    arr_ft=mkfftw.fft_r2r(arr)
    arr_ft=arr_ft[:,0:nn].copy()
    arr=mkfftw.fft_r2r(arr_ft)/(2*(n-1))
    return arr

def downsample_vec_r2r(vec,fac):

    n=len(vec)
    nn=int(n/fac)
    vec_ft=mkfftw.fft_r2r(vec)
    vec_ft=vec_ft[0:nn].copy()
    vec=mkfftw.fft_r2r(vec_ft)/(2*(n-1))
    return vec

def downsample_tod(dat,fac=10):
    ndata=dat['dat_calib'].shape[1]
    keys=dat.keys()
    for key in dat.keys():
        try:
            if len(dat[key].shape)==1:
                #print('working on downsampling ' + key)
                #print('shape is ' + repr(dat[key].shape[0])+'  '+repr(n))
                if len(dat[key]):
                    #print('working on downsampling ' + key)
                    dat[key]=downsample_vec_r2r(dat[key],fac)
            else:
                if dat[key].shape[1]==ndata:
                #print 'downsampling ' + key
                    dat[key]=downsample_array_r2r(dat[key],fac)
        except:
            #print 'not downsampling ' + key
            pass
    

def truncate_tod(dat,primes=[2,3,5,7,11]):
    n=dat['dat_calib'].shape[1]
    lens=find_good_fft_lens(n-1,primes)
    n_new=lens.max()+1
    if n_new<n:
        print('truncating from ',n,' to ',n_new)
        for key in dat.keys():
            try:
                #print('working on key ' + key)
                if len(dat[key].shape)==1:
                    if dat[key].shape[0]==n:
                        dat[key]=dat[key][:n_new].copy()
                else:
                    if dat[key].shape[1]==n:
                        dat[key]=dat[key][:,0:n_new].copy()
            except:
                #print('skipping key ' + key)
                pass




def todvec_from_files_octave(fnames):
    todvec=TodVec()
    for fname in fnames:
        info=read_octave_struct(fname)
        tod=Tod(info)
        todvec.add_tod(tod)
    return todvec
        
def make_hits(todvec,map,do_weights=False):
    hits=map.copy()
    try:
        if map.npol>1:
            hits.set_polstate(map.poltag+'_PRECON')
    except:
        pass
    hits.clear()
    for tod in todvec.tods:
        if do_weights:
            try:
                weights=tod.get_det_weights()
                #sz=tod.info['dat_calib'].shape
                sz=tod.get_data_dims()
                tmp=np.outer(weights,np.ones(sz[1]))
                #tmp=np.outer(weights,np.ones(tod.info['dat_calb'].shape[1]))
            except:
                print("error in making weight map.  Detector weights requested, but do not appear to be present.  Do you have a noise model?")
                             
        else:
            #tmp=np.ones(tod.info['dat_calib'].shape)
            tmp=np.ones(tod.get_data_dims())
        #if tod.info.has_key('mask'):
        if 'mask' in tod.info:
            tmp=tmp*tod.info['mask']
        hits.tod2map(tod,tmp)
    if have_mpi:
        print('reducing hits')
        tot=hits.map.sum()
        print('starting with total hitcount ' + repr(tot))
        hits.mpi_reduce()
        tot=hits.map.sum()
        print('ending with total hitcount ' + repr(tot))
    return hits


def decimate(vec,nrep=1):
    for i in range(nrep):
        if len(vec)%2:
            vec=vec[:-1]
        vec=0.5*(vec[0::2]+vec[1::2])
    return vec
def plot_ps(vec,downsamp=0):
    vecft=mkfftw.fft_r2r(vec)
    
def get_wcs(lims,pixsize,proj='CAR',cosdec=None,ref_equ=False):
    w=wcs.WCS(naxis=2)    
    dec=0.5*(lims[2]+lims[3])
    if cosdec is None:
        cosdec=np.cos(dec)
    if proj=='CAR':
        #CAR in FITS seems to already correct for cosin(dec), which has me confused, but whatever...
        cosdec=1.0
        if ref_equ:
            w.wcs.crval=[0.0,0.0]
            #this seems to be a needed hack if you want the position sent
            #in for the corner to actually be the corner.
            w.wcs.crpix=[lims[1]/pixsize+1,-lims[2]/pixsize+1]
            #w.wcs.crpix=[lims[1]/pixsize,-lims[2]/pixsize]
            #print 'crpix is ',w.wcs.crpix
        else:
            w.wcs.crpix=[1.0,1.0]
            w.wcs.crval=[lims[1]*180/np.pi,lims[2]*180/np.pi]
        w.wcs.cdelt=[-pixsize/cosdec*180/np.pi,pixsize*180/np.pi]
        w.wcs.ctype=['RA---CAR','DEC--CAR']
        return w
    print('unknown projection type ',proj,' in get_wcs.')
    return None



def get_aligned_map_subregion_car(lims,fname=None,big_wcs=None,osamp=1):
    """Get a wcs for a subregion of a map, with optionally finer pixellization.  
    Designed for use in e.g. combining ACT maps and Mustang data.  Input arguments
    are RA/Dec limits for the subregion (which will be tweaked as-needed) and either a 
    WCS structure or the name of a FITS file containing the WCS info the sub-region
    will be aligned with."""
    
    if big_wcs is None:
        if fname is None:
            print("Error in get_aligned_map_subregion_car.  Must send in either a file or a WCS.")
        big_wcs=wcs.WCS(fname)
    ll=np.asarray(lims)
    ll=ll*180/np.pi 
    
    #get the ra/dec limits in big pixel coordinates
    corner1=big_wcs.wcs_world2pix(ll[0],ll[2],0)
    corner2=big_wcs.wcs_world2pix(ll[1],ll[3],0)

    #get the pixel edges for the corners.  FITS works in
    #pixel centers, so edges are a half-pixel off
    corner1[0]=np.ceil(corner1[0])+0.5
    corner1[1]=np.floor(corner1[1])-0.5
    corner2[0]=np.floor(corner2[0])-0.5
    corner2[1]=np.ceil(corner2[1])+0.5
    
    corner1_radec=big_wcs.wcs_pix2world(corner1[0],corner1[1],0)
    corner2_radec=big_wcs.wcs_pix2world(corner2[0],corner2[1],0)

    dra=(corner1_radec[0]-corner2_radec[0])/(corner1[0]-corner2[0])
    ddec=(corner1_radec[1]-corner2_radec[1])/(corner1[1]-corner2[1])
    assert(np.abs(dra/ddec)-1<1e-5)  #we are not currently smart enough to deal with rectangular pixels
    
    lims_use=np.asarray([corner1_radec[0],corner2_radec[0],corner1_radec[1],corner2_radec[1]])
    pixsize=ddec/osamp
    lims_use=lims_use+np.asarray([0.5,-0.5,0.5,-0.5])*pixsize
    
    small_wcs=get_wcs(lims_use*np.pi/180,pixsize*np.pi/180,ref_equ=True)
    imin=np.int(np.round(corner2[0]+0.5))
    jmin=np.int(np.round(corner1[1]+0.5))
    map_corner=np.asarray([imin,jmin],dtype='int')
    lims_use=lims_use*np.pi/180

    return small_wcs,lims_use,map_corner






def fit_linear_ps_uncorr(dat,vecs,tol=1e-3,guess=None,max_iter=15):
    if guess is None:
        lhs=np.dot(vecs,vecs.transpose())
        rhs=np.dot(vecs,dat**2)
        guess=np.dot(np.linalg.inv(lhs),rhs) 
        guess=0.5*guess #scale down since we're less likely to run into convergence issues if we start low
        #print guess
    fitp=guess.copy()
    converged=False
    npp=len(fitp)
    iter=0
    
    grad_tr=np.zeros(npp)
    grad_chi=np.zeros(npp)
    curve=np.zeros([npp,npp])
    datsqr=dat*dat
    while (converged==False):
        iter=iter+1
        C=np.dot(fitp,vecs)
        Cinv=1.0/C
        for i in range(npp):
            grad_chi[i]=0.5*np.sum(datsqr*vecs[i,:]*Cinv*Cinv)
            grad_tr[i]=-0.5*np.sum(vecs[i,:]*Cinv)
            for j in range(i,npp):
                #curve[i,j]=-0.5*np.sum(datsqr*Cinv*Cinv*Cinv*vecs[i,:]*vecs[j,:]) #data-only curvature
                #curve[i,j]=-0.5*np.sum(Cinv*Cinv*vecs[i,:]*vecs[j,:]) #Fisher curvature
                curve[i,j]=0.5*np.sum(Cinv*Cinv*vecs[i,:]*vecs[j,:])-np.sum(datsqr*Cinv*Cinv*Cinv*vecs[i,:]*vecs[j,:]) #exact
                curve[j,i]=curve[i,j]
        grad=grad_chi+grad_tr
        curve_inv=np.linalg.inv(curve)
        errs=np.diag(curve_inv)
        dp=np.dot(grad,curve_inv)
        fitp=fitp-dp
        frac_shift=dp/errs
        #print dp,errs,frac_shift
        if np.max(np.abs(frac_shift))<tol:
            print('successful convergence after ',iter,' iterations with error estimate ',np.max(np.abs(frac_shift)))
            converged=True
            print(C[0],C[-1])
        if iter==max_iter:
            print('not converging after ',iter,' iterations in fit_linear_ps_uncorr with current convergence parameter ',np.max(np.abs(frac_shift)))
            converged=True
            
    return fitp

def get_curve_deriv_powspec(fitp,nu_scale,lognu,datsqr,vecs):
    vec=nu_scale**fitp[2]
    C=fitp[0]+fitp[1]*vec
    Cinv=1.0/C
    vecs[1,:]=vec
    vecs[2,:]=fitp[1]*lognu*vec
    grad_chi=0.5*np.dot(vecs,datsqr*Cinv*Cinv)
    grad_tr=-0.5*np.dot(vecs,Cinv)
    grad=grad_chi+grad_tr
    np=len(grad_chi)
    curve=np.zeros([np,np])
    for i in range(np):
        for j in range(i,np):
            curve[i,j]=0.5*np.sum(Cinv*Cinv*vecs[i,:]*vecs[j,:])-np.sum(datsqr*Cinv*Cinv*Cinv*vecs[i,:]*vecs[j,:])
            curve[j,i]=curve[i,j]
    like=-0.5*sum(datsqr*Cinv)-0.5*sum(np.log(C))
    return like,grad,curve,C

def fit_ts_ps(dat,dt=1.0,ind=-1.5,nu_min=0.0,nu_max=np.inf,scale_fac=1.0,tol=0.01):

    datft=mkfftw.fft_r2r(dat)
    n=len(datft)

    dnu=0.5/(len(dat)*dt) #coefficient should reflect the type of fft you did...
    nu=dnu*np.arange(n)
    isgood=(nu>nu_min)&(nu<nu_max)
    datft=datft[isgood]
    nu=nu[isgood]
    n=len(nu)
    vecs=np.zeros([2,n])
    vecs[0,:]=1.0 #white noise
    vecs[1,:]=nu**ind
    guess=fit_linear_ps_uncorr(datft,vecs)
    pred=np.dot(guess,vecs)
    #pred=guess[0]*vecs[0]+guess[1]*vecs[1]
    #return pred

    rat=vecs[1,:]*guess[1]/(vecs[0,:]*guess[0])
    #print 'rat lims are ',rat.max(),rat.min()
    my_ind=np.max(np.where(rat>1)[0])
    nu_ref=np.sqrt(nu[my_ind]*nu[0]) #WAG as to a sensible frequency pivot point

    #nu_ref=0.2*nu[my_ind] #WAG as to a sensible frequency pivot point
    #print 'knee is roughly at ',nu[my_ind],nu_ref

    #model = guess[1]*nu^ind+guess[0]
    #      = guess[1]*(nu/nu_ref*nu_ref)^ind+guess[0]
    #      = guess[1]*(nu_ref)^in*(nu/nu_ref)^ind+guess[0]

    nu_scale=nu/nu_ref
    guess_scale=guess.copy()
    guess_scale[1]=guess[1]*(nu_ref**ind)
    #print 'guess is ',guess
    #print 'guess_scale is ',guess_scale
    C_scale=guess_scale[0]+guess_scale[1]*(nu_scale**ind)
    

    fitp=np.zeros(3)
    fitp[0:2]=guess_scale
    fitp[2]=ind

    npp=3
    vecs=np.zeros([npp,n])
    vecs[0,:]=1.0
    lognu=np.log(nu_scale)
    curve=np.zeros([npp,npp])
    grad_chi=np.zeros(npp)
    grad_tr=np.zeros(npp)
    datsqr=datft**2
    #for robustness, start with downscaling 1/f part
    fitp[1]=0.5*fitp[1]
    like,grad,curve,C=get_curve_deriv_powspec(fitp,nu_scale,lognu,datsqr,vecs)
    lamda=0.0
    #print 'starting likelihood is',like
    for iter in range(50):
        tmp=curve+lamda*np.diag(np.diag(curve))
        curve_inv=np.linalg.inv(tmp)
        dp=np.dot(grad,curve_inv)
        trial_fitp=fitp-dp
        errs=np.sqrt(-np.diag(curve_inv))
        frac=dp/errs
        new_like,new_grad,new_curve,C=get_curve_deriv_powspec(trial_fitp,nu_scale,lognu,datsqr,vecs)

        if (new_like>like):
        #if True:
            like=new_like
            grad=new_grad
            curve=new_curve
            fitp=trial_fitp
            lamda=update_lamda(lamda,True)
        else:
            lamda=update_lamda(lamda,False)
        if (lamda==0)&(np.max(np.abs(frac))<tol):
            converged=True
        else:
            converged=False
        if False:
            vec=nu_scale**fitp[2]
            C=fitp[0]+fitp[1]*vec
            Cinv=1.0/C
            vecs[1,:]=vec
            vecs[2,:]=fitp[1]*lognu*vec
            like=-0.5*np.sum(datsqr*Cinv)-0.5*np.sum(np.log(C))
            for i in range(np):
                grad_chi[i]=0.5*np.sum(datsqr*vecs[i,:]*Cinv*Cinv)
                grad_tr[i]=-0.5*np.sum(vecs[i,:]*Cinv)
                for j in range(i,np):
                    curve[i,j]=0.5*np.sum(Cinv*Cinv*vecs[i,:]*vecs[j,:])-np.sum(datsqr*Cinv*Cinv*Cinv*vecs[i,:]*vecs[j,:])
                    curve[j,i]=curve[i,j]
            grad=grad_chi+grad_tr
            curve_inv=np.linalg.inv(curve)
            errs=np.diag(curve_inv)
            dp=np.dot(grad,curve_inv)
            fitp=fitp-dp*scale_fac
            frac_shift=dp/errs

        #print fitp,errs,frac_shift,np.mean(np.abs(new_grad-grad))
        #print fitp,grad,frac,lamda
        if converged:
            print('converged after ',iter,' iterations')
            break



    #C=np.dot(guess,vecs)
    print('mean diff is ',np.mean(np.abs(C_scale-C)))
    #return datft,vecs,nu,C
    return fitp,datsqr,C
    
def get_derivs_tod_isosrc(pars,tod,niso=None):
    np_src=4
    np_iso=5
    #nsrc=(len(pars)-np_iso)/np_src
    npp=len(pars)
    if niso is None:
        niso=(npp%np_src)/(np_iso-np_src)
    nsrc=(npp-niso*np_iso)/np_src
    #print nsrc,niso
    

    fitp_iso=np.zeros(np_iso)
    fitp_iso[:]=pars[:np_iso]
    #print 'fitp_iso is ',fitp_iso
    derivs_iso,f_iso=derivs_from_isobeta_c(fitp_iso,tod)

    #nn=tod.info['dat_calib'].size
    nn=tod.get_nsamp()
    derivs=np.reshape(derivs_iso,[np_iso,nn])
    pred=f_iso

    for ii in range(nsrc):
        fitp_src=np.zeros(np_src)
        istart=np_iso+ii*np_src
        fitp_src[:]=pars[istart:istart+np_src]
        derivs_src,f_src=derivs_from_gauss_c(fitp_src,tod)
        pred=pred+f_src
        derivs_src_tmp=np.reshape(derivs_src,[np_src,nn])
        derivs=np.append(derivs,derivs_src_tmp,axis=0)
    return pred,derivs

def get_curve_deriv_tod_manygauss(pars,tod,return_vecs=False):
    npp=4
    nsrc=len(pars)//npp
    fitp_gauss=np.zeros(npp)
    #dat=tod.info['dat_calib']
    dat=tod.get_data()
    big_derivs=np.zeros([npp*nsrc,dat.shape[0],dat.shape[1]])
    pred=0
    curve=np.zeros([npp*nsrc,npp*nsrc])
    deriv=np.zeros([npp*nsrc])
    for i in range(nsrc):
        fitp_gauss[:]=pars[i*npp:(i+1)*npp]
        derivs,src_pred=derivs_from_gauss_c(fitp_gauss,tod)
        pred=pred+src_pred
        big_derivs[i*npp:(i+1)*npp,:,:]=derivs
    delt=dat-pred
    delt_filt=tod.apply_noise(delt)
    chisq=0.5*np.sum(delt[:,0]*delt_filt[:,0])
    chisq=chisq+0.5*np.sum(delt[:,-1]*delt_filt[:,-1])
    chisq=chisq+np.sum(delt[:,1:-1]*delt_filt[:,1:-1])
    for i in range(npp*nsrc):
        deriv_filt=tod.apply_noise(big_derivs[i,:,:])
        for j in range(i,npp*nsrc):
            curve[i,j]=curve[i,j]+0.5*np.sum(deriv_filt[:,0]*big_derivs[j,:,0])
            curve[i,j]=curve[i,j]+0.5*np.sum(deriv_filt[:,-1]*big_derivs[j,:,-1])
            curve[i,j]=curve[i,j]+np.sum(deriv_filt[:,1:-1]*big_derivs[j,:,1:-1])
            curve[j,i]=curve[i,j]
            #print i,j,curve[i,j]
        deriv[i]=deriv[i]+0.5*np.sum(deriv_filt[:,0]*delt[:,0])
        deriv[i]=deriv[i]+0.5*np.sum(deriv_filt[:,-1]*delt[:,-1])
        deriv[i]=deriv[i]+np.sum(deriv_filt[:,1:-1]*delt[:,1:-1])
    return curve,deriv,chisq
def get_curve_deriv_tod_isosrc(pars,tod,return_vecs=False):
    np_src=4
    np_iso=5
    nsrc=(len(pars)-np_iso)/np_src
    #print 'nsrc is ',nsrc
    fitp_iso=np.zeros(np_iso)
    fitp_iso[:]=pars[:np_iso]
    #print 'fitp_iso is ',fitp_iso
    derivs_iso,f_iso=derivs_from_isobeta_c(fitp_iso,tod)
    derivs_iso_filt=0*derivs_iso
    #tmp=0*tod.info['dat_calib']
    tmp=tod.get_empty(True)
    #nn=tod.info['dat_calib'].size
    nn=tod.get_nsamp
    for i in range(np_iso):
        tmp[:,:]=derivs_iso[i,:,:]
        derivs_iso_filt[i,:,:]=tod.apply_noise(tmp)
    derivs=np.reshape(derivs_iso,[np_iso,nn])
    derivs_filt=np.reshape(derivs_iso_filt,[np_iso,nn])
    pred=f_iso

    for ii in range(nsrc):
        fitp_src=np.zeros(np_src)
        istart=np_iso+ii*np_src
        fitp_src[:]=pars[istart:istart+np_src]
        #print 'fitp_src is ',fitp_src
        derivs_src,f_src=derivs_from_gauss_c(fitp_src,tod)
        pred=pred+f_src
        derivs_src_filt=0*derivs_src
        for i in range(np_src):
            tmp[:,:]=derivs_src[i,:,:]
            derivs_src_filt[i,:,:]=tod.apply_noise(tmp)
        derivs_src_tmp=np.reshape(derivs_src,[np_src,nn])
        derivs=np.append(derivs,derivs_src_tmp,axis=0)
        derivs_src_tmp=np.reshape(derivs_src_filt,[np_src,nn])
        derivs_filt=np.append(derivs_filt,derivs_src_tmp,axis=0)

    #delt_filt=tod.apply_noise(tod.info['dat_calib']-pred)
    delt_filt=tod.apply_noise(tod.get_data()-pred)
    delt_filt=np.reshape(delt_filt,nn)

    #dvec=np.reshape(tod.info['dat_calib'],nn)
    dvec=np.ravel(tod.get_data())
    #predvec=np.reshape(pred,nn)
    predvec=np.ravel(pred)
    delt=dvec-predvec
    



    grad=np.dot(derivs_filt,delt)
    grad2=np.dot(derivs,delt_filt)
    curve=np.dot(derivs_filt,derivs.transpose())
    #return pred
    if return_vecs:
        return grad,grad2,curve,derivs,derivs_filt,delt,delt_filt
    else:
        return grad,grad2,curve

    

def get_timestream_chisq_from_func(func,pars,tods):
    chisq=0.0
    for tod in tods.tods:
        derivs,pred=func(pars,tod)
        #delt=tod.info['dat_calib']-pred
        delt=tod.get_data()-pred
        delt_filt=tod.apply_noise(delt)
        delt_filt[:,0]=delt_filt[:,0]*0.5
        delt_filt[:,-1]=delt_filt[:,-1]*0.5
        chisq=chisq+np.sum(delt*delt_filt)
    return chisq

def get_timestream_chisq_curve_deriv_from_func(func,pars,tods,rotmat=None,*args,**kwargs):
    chisq=0.0
    grad=0.0
    curve=0.0
    #print 'inside func, len(tods) is ',len(tods.tods),len(pars)
    for tod in tods.tods:
        #print 'type of tod is ',type(tod)
        derivs,pred=func(pars,tod,*args,**kwargs)
        if not(rotmat is None):
            derivs=np.dot(rotmat.transpose(),derivs)
        derivs=np.reshape(derivs,[derivs.shape[0],np.product(derivs.shape[1:])])
        derivs_filt=0*derivs
        #print('derivs_filt shape is ',derivs_filt.shape)
        #derivs_filt=np.reshape(derivs_filt,[derivs_filt.shape[0],np.product(derivs_filt.shape[1:])])
        #sz=tod.info['dat_calib'].shape
        sz=tod.get_data_dims()
        tmp=np.zeros(sz)
        npp=derivs.shape[0]
        nn=np.product(derivs.shape[1:])
        #delt=tod.info['dat_calib']-pred
        delt=tod.get_data()-pred
        delt_filt=tod.apply_noise(delt)

        for i in range(npp):
            tmp[:,:]=np.reshape(derivs[i,:],sz)
            tmp_filt=tod.apply_noise(tmp)
            #tmp_filt[:,1:-1]=tmp_filt[:,1:-1]*2
            tmp_filt[:,0]=tmp_filt[:,0]*0.5
            tmp_filt[:,-1]=tmp_filt[:,-1]*0.5
            derivs_filt[i,:]=np.reshape(tmp_filt,nn)
        delt=np.reshape(delt,nn)
        delt_filt=np.reshape(delt_filt,nn)
        grad1=np.dot(derivs,delt_filt)
        grad2=np.dot(derivs_filt,delt)
        #print 'grad error is ',np.mean(np.abs((grad1-grad2)/(0.5*(np.abs(grad1)+np.abs(grad2)))))
        grad=grad+0.5*(grad1+grad2)
        curve=curve+np.dot(derivs,derivs_filt.transpose())
        chisq=chisq+np.dot(delt,delt_filt)
    curve=0.5*(curve+curve.transpose())
    if have_mpi:
        curve=comm.allreduce(curve)
        grad=comm.allreduce(grad)
        chisq=comm.allreduce(chisq)
    return chisq,grad,curve

def get_ts_derivs_many_funcs(tod,pars,npar_fun,funcs,func_args=None,*args,**kwargs):
    #ndet=tod.info['dat_calib'].shape[0]
    #ndat=tod.info['dat_calib'].shape[1]
    ndet=tod.get_ndet()
    ndat=tod.get_ndata()
    npar=np.sum(np.asarray(npar_fun),dtype='int')
    #vals=np.zeros([ndet,ndat])
    
    pred=0
    derivs=np.zeros([npar,ndet,ndat])
    icur=0
    for i in range(len(funcs)):
        tmp=pars[icur:icur+npar_fun[i]].copy()
        myderivs,mypred=funcs[i](tmp,tod,*args,**kwargs)
        pred=pred+mypred
        derivs[icur:icur+npar_fun[i],:,:]=myderivs
        icur=icur+npar_fun[i]
    return derivs,pred
    #derivs,pred=funcs[i](pars,tod)
def get_ts_curve_derivs_many_funcs(todvec,pars,npar_fun,funcs,driver=get_ts_derivs_many_funcs,*args,**kwargs):
    curve=0
    grad=0
    chisq=0
    for tod in todvec.tods:
        derivs,pred=driver(tod,pars,npar_fun,funcs,*args,**kwargs)
        npar=derivs.shape[0]
        ndet=derivs.shape[1]
        ndat=derivs.shape[2]

        #pred_filt=tod.apply_noise(pred)
        derivs_filt=np.empty(derivs.shape)
        for i in range(npar):
            derivs_filt[i,:,:]=tod.apply_noise(derivs[i,:,:])        

        derivs=np.reshape(derivs,[npar,ndet*ndat])
        derivs_filt=np.reshape(derivs_filt,[npar,ndet*ndat])
        #delt=tod.info['dat_calib']-pred
        delt=tod.get_data()-pred
        delt_filt=tod.apply_noise(delt)
        chisq=chisq+np.sum(delt*delt_filt)
        delt=np.reshape(delt,ndet*ndat)
        #delt_filt=np.reshape(delt_filt,[1,ndet*ndat])
        grad=grad+np.dot(derivs_filt,delt.T)
        #grad2=grad2+np.dot(derivs,delt_filt.T)
        curve=curve+np.dot(derivs_filt,derivs.T)
    if have_mpi:
        chisq=comm.allreduce(chisq)
        grad=comm.allreduce(grad)
        curve=comm.allreduce(curve)
    return chisq,grad,curve



def update_lamda(lamda,success):
    if success:
        if lamda<0.2:
            return 0
        else:
            return lamda/np.sqrt(2)
    else:
        if lamda==0.0:
            return 1.0
        else:
            return 2.0*lamda

def invscale(mat,do_invsafe=False):
<<<<<<< HEAD
    vec=1/np.sqrt(np.diag(mat))
=======
    vec=1/np.sqrt(abs(np.diag(mat)))
>>>>>>> f74343dc
    vec[np.where(vec == np.inf)[0]] = 1e-10
    mm=np.outer(vec,vec)
    mat=mm*mat
    #ee,vv=np.linalg.eig(mat)
    #print 'rcond is ',ee.max()/ee.min(),vv[:,np.argmin(ee)]
    if do_invsafe:
        return mm*invsafe(mat)
    else:
<<<<<<< HEAD
        return mm*np.linalg.inv(mat)

def _par_step(grad,curve,to_fit,lamda,flat_priors=None,return_full=False):
=======
        try:
            return mm*np.linalg.inv(mat)
        except:
            return mm*np.linalg.pinv(mat)
        
def _par_step(grad,curve,to_fit,lamda,return_full=False):
>>>>>>> f74343dc
    curve_use=curve+lamda*np.diag(np.diag(curve))
    if to_fit is None:
        step=np.dot(invscale(curve_use,True),grad)
        errs=np.sqrt(np.diag(invscale(curve_use,True)))
    else:
        curve_use=curve_use[to_fit,:]
        curve_use=curve_use[:,to_fit]
        grad_use=grad[to_fit]
        step=np.dot(invscale(curve_use),grad_use)
        step_use=np.zeros(len(to_fit))
        step_use[to_fit]=step
        errs_tmp=np.sqrt(np.diag(invscale(curve_use,True)))
        errs=np.zeros(len(to_fit))
        errs[to_fit]=errs_tmp
        step=step_use
    #print('step shape ',step.shape,step)
    if return_full:
        return step,errs
    else:
        return step

def fit_timestreams_with_derivs_manyfun(funcs,pars,npar_fun,tods,to_fit=None,to_scale=None,tol=1e-2,chitol=1e-4,maxiter=10,scale_facs=None,driver=get_ts_derivs_many_funcs, priors=None, prior_vals=None):
    lamda=0
    t1=time.time()
    chisq,grad,curve=get_ts_curve_derivs_many_funcs(tods,pars,npar_fun,funcs,driver=driver)
    t2=time.time()
    if myrank==0:
        print('starting chisq is ',chisq,' with ',t2-t1,' seconds to get curvature')
    if to_fit is None:
        #If to_fit is not already defined, define it an intialize it to true
        #we're going to use it to handle not stepping for flat priors
        to_fit = np.ones(len(pars),dtype='bool')

    for iter in range(maxiter):
        temp_to_fit = np.copy(to_fit) #Make a copy of to fit, so we can temporarily set values to false 
        if np.any(priors):
            #first build a mask that will identify parameters with flat priors
            flat_mask = np.where((priors == 'flat'))[0]

            for flat_id in flat_mask:
                print(pars[flat_id])
                if (pars[flat_id] == prior_vals[flat_id][0]) or (pars[flat_id] == prior_vals[flat_id][1]):
                    #Check to see if we're at the boundry values, if so don't fit for this iter
                    temp_to_fit[flat_id] = False
                 
            #Make the new step
            pars_new = pars + _par_step(grad, curve, temp_to_fit, lamda)
            #check to see if we're outside the range for the flat priors: if so, peg them
            print('old gamma: ', pars_new[flat_id])
            for flat_id in flat_mask:
                if (pars_new[flat_id] < prior_vals[flat_id][0]): pars_new[flat_id] = prior_vals[flat_id][0]
                elif (pars_new[flat_id] > prior_vals[flat_id][1]): pars_new[flat_id] = prior_vals[flat_id][1]
            print('new gamma: ',pars_new[flat_id])
        else:
            pars_new=pars+_par_step(grad,curve,to_fit,lamda)
        chisq_new,grad_new,curve_new=get_ts_curve_derivs_many_funcs(tods,pars_new,npar_fun,funcs,driver=driver)
        if chisq_new<chisq:
            if myrank==0:
                print('accepting with delta_chisq ',chisq_new-chisq,' and lamda ',lamda,pars_new.shape)
                print(repr(pars_new))
            pars=pars_new
            curve=curve_new
            grad=grad_new
            lamda=update_lamda(lamda,True)
            if (chisq-chisq_new<chitol)&(lamda==0):
                step,errs=_par_step(grad,curve,temp_to_fit,lamda,return_full=True)
                return pars,chisq_new,curve_new,errs
            else:
                chisq=chisq_new
        else:
            if myrank==0:
                print('rejecting with delta_chisq ',chisq_new-chisq,' and lamda ',lamda)
            lamda=update_lamda(lamda,False)
        sys.stdout.flush()
    if myrank==0:
        print("fit_timestreams_with_derivs_manyfun failed to converge after ",maxiter," iterations.")    
    step,errs=_par_step(grad,curve,temp_to_fit,lamda,return_full=True)
    return pars,chisq,curve,errs
        
def fit_timestreams_with_derivs(func,pars,tods,to_fit=None,to_scale=None,tol=1e-2,chitol=1e-4,maxiter=10,scale_facs=None):
    if not(to_fit is None):
        #print 'working on creating rotmat'
        to_fit=np.asarray(to_fit,dtype='int64')
        inds=np.unique(to_fit)
        nfloat=np.sum(to_fit==1)
        ncovary=np.sum(inds>1)
        nfit=nfloat+ncovary
        rotmat=np.zeros([len(pars),nfit])
        
        solo_inds=np.where(to_fit==1)[0]
        icur=0
        for ind in solo_inds:
            rotmat[ind,icur]=1.0
            icur=icur+1
        if ncovary>0:
            group_inds=inds[inds>1]
            for ind in group_inds:
                ii=np.where(to_fit==ind)[0]
                rotmat[ii,icur]=1.0
                icur=icur+1
    else:
        rotmat=None
        
    iter=0
    converged=False
    pp=pars.copy()
    lamda=0.0
    chi_ref,grad,curve=get_timestream_chisq_curve_deriv_from_func(func,pp,tods,rotmat)
    chi_cur=chi_ref
    iter=0
    while (converged==False) and (iter<maxiter):
        iter=iter+1
        curve_tmp=curve+lamda*np.diag(np.diag(curve))
        #curve_inv=np.linalg.inv(curve_tmp)
        curve_inv=invscale(curve_tmp)
        shifts=np.dot(curve_inv,grad)
        if not(rotmat is None):
            shifts_use=np.dot(rotmat,shifts)
        else:
            shifts_use=shifts
        pp_tmp=pp+shifts_use
        chi_new=get_timestream_chisq_from_func(func,pp_tmp,tods)
        if chi_new<=chi_cur+chitol: #add in a bit of extra tolerance in chi^2 in case we're bopping about the minimum
            success=True
        else:
            success=False
        if success:
            pp=pp_tmp
            chi_cur=chi_new
            chi_tmp,grad,curve=get_timestream_chisq_curve_deriv_from_func(func,pp,tods,rotmat)
        lamda=update_lamda(lamda,success)
        if (lamda==0)&success:
            errs=np.sqrt(np.diag(curve_inv))
            conv_fac=np.max(np.abs(shifts/errs))
            if (conv_fac<tol):
                print('we have converged')
                converged=True
        else:
            conv_fac=None
        to_print=np.asarray([3600*180.0/np.pi,3600*180.0/np.pi,3600*180.0/np.pi,1.0,1.0,3600*180.0/np.pi,3600*180.0/np.pi,3600*180.0/np.pi*np.sqrt(8*np.log(2)),1.0])*(pp-pars)
        print('iter',iter,' max_shift is ',conv_fac,' with lamda ',lamda,chi_ref-chi_cur,chi_ref-chi_new)
    return pp,chi_cur
def _fit_timestreams_with_derivs_old(func,pars,tods,to_fit=None,to_scale=None,tol=1e-2,maxiter=10,scale_facs=None):
    '''Fit a model to timestreams.  func should return the model and the derivatives evaluated at 
    the parameter values in pars.  to_fit says which parameters to float.  0 to fix, 1 to float, and anything
    larger than 1 is expected to vary together (e.g. shifting a TOD pointing mode you could put in a 2 for all RA offsets 
    and a 3 for all dec offsets.).  to_scale will normalize
    by the input value, so one can do things like keep relative fluxes locked together.'''
    

    if not(to_fit is None):
        #print 'working on creating rotmat'
        to_fit=np.asarray(to_fit,dtype='int64')
        inds=np.unique(to_fit)
        nfloat=np.sum(to_fit==1)
        ncovary=np.sum(inds>1)
        nfit=nfloat+ncovary
        rotmat=np.zeros([len(pars),nfit])

        solo_inds=np.where(to_fit==1)[0]
        icur=0
        for ind in solo_inds:
            rotmat[ind,icur]=1.0
            icur=icur+1
        if ncovary>0:
            group_inds=inds[inds>1]
            for ind in group_inds:
                ii=np.where(to_fit==ind)[0]
                rotmat[ii,icur]=1.0
                icur=icur+1

        
    iter=0
    converged=False
    pp=pars.copy()
    while (converged==False) and (iter<maxiter):
        curve=0.0
        grad=0.0
        chisq=0.0
        
        for tod in tods.tods:
            #sz=tod.info['dat_calib'].shape
            sz=tod.get_data_dims()
            pred,derivs=func(pp,tod)
            if not (to_fit is None):
                derivs=np.dot(rotmat.transpose(),derivs)
            derivs_filt=0*derivs
            tmp=np.zeros(sz)
            npp=derivs.shape[0]
            nn=derivs.shape[1]
            #delt=tod.info['dat_calib']-pred
            delt=tod.get_data()-pred
            delt_filt=tod.apply_noise(delt)
            for i in range(npp):
                tmp[:,:]=np.reshape(derivs[i,:],sz)
                tmp_filt=tod.apply_noise(tmp)
                derivs_filt[i,:]=np.reshape(tmp_filt,nn)
            delt=np.reshape(delt,nn)
            delt_filt=np.reshape(delt_filt,nn)
            grad1=np.dot(derivs,delt_filt)
            grad2=np.dot(derivs_filt,delt)
            grad=grad+0.5*(grad1+grad2)
            curve=curve+np.dot(derivs,derivs_filt.transpose())
            chisq=chisq+np.dot(delt,delt_filt)
        if iter==0:
            chi_ref=chisq
        curve=0.5*(curve+curve.transpose())
        curve=curve+2.0*np.diag(np.diag(curve)) #double the diagonal for testing purposes
        curve_inv=np.linalg.inv(curve)
        errs=np.sqrt(np.diag(curve_inv))
        shifts=np.dot(curve_inv,grad)
        #print errs,shifts
        conv_fac=np.max(np.abs(shifts/errs))
        if conv_fac<tol:
            print('We have converged.')
            converged=True
        if not (to_fit is None):
            shifts=np.dot(rotmat,shifts)
        if not(scale_facs is None):
            if iter<len(scale_facs):
                print('rescaling shift by ',scale_facs[iter])
                shifts=shifts*scale_facs[iter]
        to_print=np.asarray([3600*180.0/np.pi,3600*180.0/np.pi,3600*180.0/np.pi,1.0,1.0,3600*180.0/np.pi,3600*180.0/np.pi,3600*180.0/np.pi*np.sqrt(8*np.log(2)),1.0])*(pp-pars)
        print('iter ',iter,' max shift is ',conv_fac,' with chisq improvement ',chi_ref-chisq,to_print) #converged,pp,shifts
        pp=pp+shifts

        iter=iter+1
    return pp,chisq


def split_dict(mydict,vec,thresh):
    #split a dictionary into sub-dictionaries wherever a gap in vec is larger than thresh.
    #useful for e.g. splitting TODs where there's a large time gap due to cuts.
    inds=np.where(np.diff(vec)>thresh)[0]
    #print(inds,len(inds))
    if len(inds)==0:
        return [mydict]
    ndict=len(inds)+1
    inds=np.hstack([[0],inds+1,[len(vec)]])
    #print(inds)

    out=[None]*ndict
    for i in range(ndict):
        out[i]={}
    for key in mydict.keys():
        tmp=mydict[key]
        for i in range(ndict):
            out[i][key]=tmp
        try:
            dims=tmp.shape
            ndim=len(dims)
            if ndim==1:
                if dims[0]==len(vec):
                    for i in range(ndict):
                        out[i][key]=tmp[inds[i]:inds[i+1]].copy()
            if ndim==2:
                if dims[1]==len(vec):
                    for i in range(ndict):
                        out[i][key]=tmp[:,inds[i]:inds[i+1]].copy()
                elif dims[0]==len(vec):
                    for i in range(ndict):
                        out[i][key]=tmp[inds[i]:inds[i+1],:].copy()
        except:
            continue
            #print('copying ',key,' unchanged')
            #don't need below as it's already copied by default
            #for i in range(ndict):
            #    out[i][key]=mydict[key]

    return out

def mask_dict(mydict,mask):
    for key in mydict.keys():
        tmp=mydict[key]
        try:
            dims=tmp.shape
            ndim=len(dims)
            if ndim==1:
                if dims[0]==len(mask):
                    tmp=tmp[mask]
                    mydict[key]=tmp
            if ndim==2:
                if dims[0]==len(mask):
                    tmp=tmp[mask,:]
                if dims[1]==len(mask):
                    tmp=tmp[:,mask]
                mydict[key]=tmp
            if ndim==3:
                if dims[0]==len(mask):
                    tmp=tmp[mask,:,:]
                if dims[1]==len(mask):
                    tmp=tmp[:,mask,:]
                if dims[2]==len(maks):
                    tmp=tmp[:,:,mask]
                mydict[key]=tmp
        except:
            continue<|MERGE_RESOLUTION|>--- conflicted
+++ resolved
@@ -2314,3031 +2314,4 @@
             if nchunk==1:
                 self.map=comm.allreduce(self.map)
             else:
-                inds=np.asarray(np.linspace(0,self.nx*self.ny,nchunk+1),dtype='int')
-                if len(self.map.shape)>1:
-                    tmp=np.zeros(self.map.size)
-                    tmp[:]=np.reshape(self.map,len(tmp))
-                else:
-                    tmp=self.map
-
-                for i in range(len(inds)-1):
-                    tmp[inds[i]:inds[i+1]]=comm.allreduce(tmp[inds[i]:inds[i+1]])
-                    #self.map[inds[i]:inds[i+1]]=comm.allreduce(self.map[inds[i]:inds[i+1]])
-                    #tmp=np.zeros(inds[i+1]-inds[i])
-                    #tmp[:]=self.map[inds[i]:inds[i+1]]
-                    #tmp=comm.allreduce(tmp)
-                    #self.map[inds[i]:inds[i+1]]=tmp
-                if len(self.map.shape)>1:
-                    self.map[:]=np.reshape(tmp,self.map.shape)
-            
-            #print("reduced")
-    def invert(self):
-        mask=np.abs(self.map)>0
-        self.map[mask]=1.0/self.map[mask]
-
-class MapNoiseWhite:
-    def __init__(self,ivar_map,isinv=True,nfac=1.0):
-        self.ivar=read_fits_map(ivar_map)
-        if not(isinv):
-            mask=self.ivar>0
-            self.ivar[mask]=1.0/self.ivar[mask]
-        self.ivar=self.ivar*nfac
-    def apply_noise(self,map):
-        return map*self.ivar
-    
-class SkyMapCoarse(SkyMap):
-    def __init__(self,map):
-        self.nx=map.shape[0]
-        try:
-            self.ny=map.shape[1]
-        except:
-            self.ny=1
-        self.map=map.copy()
-    def get_caches(self):
-        return
-    def clear_caches(self):
-        return
-    def copy(self):
-        cp=copy.copy(self)
-        cp.map=self.map.copy()
-        return cp
-    def get_pix(self):
-        return
-    def map2tod(self,*args,**kwargs):
-        return
-    def tod2map(self,*args,**kwargs):
-        return
-class SkyMapTwoRes:
-    """A pair of maps to serve as a prior for multi-experiment mapping.  This would e.g. be the ACT map that e.g. Mustang should agree
-    with on large scales."""
-    def __init__(self,map_lowres,lims,osamp=1,smooth_fac=0.0):
-        small_wcs,lims_use,map_corner=get_aligned_map_subregion_car(lims,map_lowres,osamp=osamp)
-        self.small_lims=lims_use
-        self.small_wcs=small_wcs
-        self.map=read_fits_map(map_lowres)
-        self.osamp=osamp
-        self.map_corner=map_corner
-        self.beamft=None
-        self.mask=None
-        self.map_deconvolved=None
-        self.noise=None
-        self.fine_prior=None
-        self.nx_coarse=None
-        self.ny_coarse=None
-        self.grid_facs=None
-        self.isglobal_prior=True
-        self.smooth_fac=smooth_fac
-    def copy(self):
-        return copy.copy(self)
-    def get_map_deconvolved(self,map_deconvolved):
-        self.map_deconvolved=read_fits_map(map_deconvolved)
-    def set_beam_gauss(self,fwhm_pix):
-        tmp=0*self.map
-        xvec=get_ft_vec(tmp.shape[0])
-        yvec=get_ft_vec(tmp.shape[1])
-        xx,yy=np.meshgrid(yvec,xvec)
-        rsqr=xx**2+yy**2
-        sig_pix=fwhm_pix/np.sqrt(8*np.log(2))
-        beam=np.exp(-0.5*rsqr/(sig_pix**2))
-        beam=beam/np.sum(beam)
-        self.beamft=np.fft.rfft2(beam)
-    def set_beam_1d(self,prof,pixsize):
-        tmp=0*self.map
-        xvec=get_ft_vec(tmp.shape[0])
-        yvec=get_ft_vec(tmp.shape[1])
-        xx,yy=np.meshgrid(yvec,xvec)
-        rsqr=xx**2+yy**2
-        rr=np.sqrt(rsqr)*pixsize
-        beam=np.interp(rr,prof[:,0],prof[:,1])
-        beam=beam/np.sum(beam)
-        self.beamft=np.fft.rfft2(beam)
-
-
-    def set_noise_white(self,ivar_map,isinv=True,nfac=1.0):
-        self.noise=MapNoiseWhite(ivar_map,isinv,nfac)
-    def maps2fine(self,fine,coarse):
-        out=fine.copy()
-        for i in range(self.nx_coarse):
-            for j in range(self.ny_coarse):
-                out[(i*self.osamp):((i+1)*self.osamp),(j*self.osamp):((j+1)*self.osamp)]=coarse[i+self.map_corner[0],j+self.map_corner[1]]
-        out[self.mask]=fine[self.mask]
-        return out
-    def maps2coarse(self,fine,coarse):
-        out=coarse.copy()
-        for i in range(self.nx_coarse):
-            for j in range(self.ny_coarse):
-                out[i+self.map_corner[0],j+self.map_corner[1]]=(1-self.grid_facs[i,j])*coarse[i+self.map_corner[0],j+self.map_corner[1]]+np.sum(fine[(i*self.osamp):((i+1)*self.osamp),(j*self.osamp):((j+1)*self.osamp)])/self.osamp**2
-        return out
-    def coarse2maps(self,inmap):
-        coarse=1.0*inmap
-        fine=np.zeros([self.nx_coarse*self.osamp,self.ny_coarse*self.osamp])
-        for i in range(self.nx_coarse):
-            for j in range(self.ny_coarse):
-                coarse[i+self.map_corner[0],j+self.map_corner[1]]=(1-self.grid_facs[i,j])*inmap[i+self.map_corner[0],j+self.map_corner[1]]
-                fine[(i*self.osamp):((i+1)*self.osamp),(j*self.osamp):((j+1)*self.osamp)]=inmap[i+self.map_corner[0],j+self.map_corner[1]]/self.osamp**2
-        fine=fine*self.mask
-        return coarse,fine
-    def set_mask(self,hits,thresh=0):
-        self.mask=hits>thresh
-        self.fine_prior=0*hits
-        self.nx_coarse=np.int(np.round(hits.shape[0]/self.osamp))
-        self.ny_coarse=np.int(np.round(hits.shape[1]/self.osamp))
-        self.grid_facs=np.zeros([self.nx_coarse,self.ny_coarse])
-        for i in range(self.nx_coarse):
-            for j in range(self.ny_coarse):
-                self.grid_facs[i,j]=np.mean(self.mask[(i*self.osamp):((i+1)*self.osamp),(j*self.osamp):((j+1)*self.osamp)])
-                self.fine_prior[(i*self.osamp):((i+1)*self.osamp),(j*self.osamp):((j+1)*self.osamp)]=self.map_deconvolved[self.map_corner[0]+i,self.map_corner[1]+j]
-    def apply_Qinv(self,map):
-        tmp=self.fine_prior.copy()
-        tmp[self.mask]=map[self.mask]
-        tmp2=0*self.map_deconvolved.copy()
-        for i in range(self.nx_coarse):
-            for j in range(self.nx_coarse):
-                tmp2[self.map_corner[0]+i,self.map_corner[1]+j]=np.mean(tmp[(i*self.osamp):((i+1)*self.osamp),(j*self.osamp):((j+1)*self.osamp)])
-        tmp2_conv=np.fft.irfft2(np.fft.rfft2(tmp2)*self.beamft)
-        tmp2_conv_filt=self.noise.apply_noise(tmp2_conv)
-        tmp2_reconv=np.fft.irfft2(np.fft.rfft2(tmp2_conv_filt)*self.beamft)
-        #tmp2_reconv=np.fft.irfft2(np.fft.rfft2(tmp2_conv)*self.beamft)
-        #tmp2_reconv=tmp2.copy()
-        fac=1.0/self.osamp**2
-        for i in range(self.nx_coarse):
-            for j in range(self.ny_coarse):
-                tmp[(i*self.osamp):((i+1)*self.osamp),(j*self.osamp):((j+1)*self.osamp)]=fac*tmp2_reconv[i+self.map_corner[0],j+self.map_corner[1]]
-        ans=0.0*tmp
-        ans[self.mask]=tmp[self.mask]
-        return ans
-    def apply_H(self,coarse,fine):
-        mm=self.maps2coarse(coarse,fine)
-        mm=self.beam_convolve(mm)
-        return mm
-    def apply_HT(self,mm):
-        mm=self.beam_convolve(mm)
-        coarse,fine=self.coarse2maps(mm)
-        return coarse,fine
-    def get_rhs(self,mapset):
-        #if map is None:
-        #    map=self.map
-        #map_filt=self.noise.apply_noise(map)
-        #map_filt_conv=np.fft.irfft2(np.fft.rfft2(map_filt)*self.beamft)
-        #tmp=0.0*self.mask
-        #fac=1.0/self.osamp**2
-        #for i in range(self.nx_coarse):
-        #    for j in range(self.ny_coarse):
-        #        tmp[(i*self.osamp):((i+1)*self.osamp),(j*self.osamp):((j+1)*self.osamp)]=fac*map_filt_conv[i+self.map_corner[0],j+self.map_corner[1]]
-
-        #ans=0*tmp
-        #ans[self.mask]=tmp[self.mask]
-        #return ans
-        
-
-        coarse_ind=None
-        fine_ind=None
-        for i in range(mapset.nmap):
-            if isinstance(mapset.maps[i],SkyMapCoarse):
-                coarse_ind=i
-            else:
-                if isinstance(mapset.maps[i],SkyMap):
-                    fine_ind=i
-        if (coarse_ind is None)|(fine_ind is None):
-            print("Errror in twolevel prior:  either fine or coarse skymap not found.")
-            return
-
-        
-        mm=self.noise.apply_noise(self.map)
-        if True:
-            coarse,fine=self.apply_HT(mm)
-            mapset.maps[coarse_ind].map[:]=mapset.maps[coarse_ind].map[:]+coarse
-            mapset.maps[fine_ind].map[:]=mapset.maps[fine_ind].map[:]+fine
-        else:
-            mm=self.beam_convolve(mm)
-            coarse,fine=self.coarse2maps(mm)
-            i1=self.map_corner[0]
-            i2=i1+self.nx_coarse
-            j1=self.map_corner[1]
-            j2=j1+self.ny_coarse
-            coarse[i1:i2,j1:j2]=coarse[i1:i2,j1:j2]*(1-self.grid_facs)
-            mapset.maps[coarse_ind].map[:]=mapset.maps[coarse_ind].map[:]+coarse
-            mapset.maps[fine_ind].map[self.mask]=mapset.maps[fine_ind].map[self.mask]+fine[self.mask]/self.osamp**2
-
-    def beam_convolve(self,map):
-        mapft=np.fft.rfft2(map)
-        mapft=mapft*self.beamft
-        return np.fft.irfft2(mapft)
-    def apply_prior(self,mapset,outmapset):
-        coarse_ind=None
-        fine_ind=None
-        for i in range(mapset.nmap):
-            if isinstance(mapset.maps[i],SkyMapCoarse):
-                coarse_ind=i
-            else:
-                if isinstance(mapset.maps[i],SkyMap):
-                    fine_ind=i
-        if (coarse_ind is None)|(fine_ind is None):
-            print("Errror in twolevel prior:  either fine or coarse skymap not found.")
-            return
-        if True:
-            mm=self.apply_H(mapset.maps[fine_ind].map,mapset.maps[coarse_ind].map)
-            mm_filt=self.noise.apply_noise(mm)
-            coarse,fine=self.apply_HT(mm_filt)
-            
-        else:
-            summed=self.maps2coarse(mapset.maps[fine_ind].map,mapset.maps[coarse_ind].map)
-            summed=self.beam_convolve(summed)
-            summed=self.noise.apply_noise(summed)
-            summed=self.beam_convolve(summed)
-            coarse,fine=self.coarse2maps(summed)
-
-        outmapset.maps[fine_ind].map[self.mask]=outmapset.maps[fine_ind].map[self.mask]+fine[self.mask]
-        outmapset.maps[coarse_ind].map[:]=outmapset.maps[coarse_ind].map[:]+coarse
-
-        if self.smooth_fac>0:
-            summed=self.maps2coarse(mapset.maps[fine_ind].map,mapset.maps[coarse_ind].map)
-            summed_smooth=self.beam_convolve(summed)
-            delt=summed-summed_smooth
-            delt_filt=self.noise.apply_noise(delt)*self.smooth_fac
-            delt_filt=delt_filt-self.beam_convolve(delt_filt)
-            coarse,fine=self.coarse2maps(delt_filt)
-            outmapset.maps[fine_ind].map[self.mask]=outmapset.maps[fine_ind].map[self.mask]+fine[self.mask]
-            outmapset.maps[coarse_ind].map[:]=outmapset.maps[coarse_ind].map[:]+coarse
-            
-
-
-
-    def __bust_apply_prior(self,map,outmap):
-        outmap.map[:]=outmap.map[:]+self.apply_Qinv(map.map)
-              
-
-
-def poltag2pols(poltag):
-    if poltag=='I':
-        return ['I']
-    if poltag=='IQU':
-        return ['I','Q','U']
-    if poltag=='QU':
-        return ['Q','U']
-    if poltag=='IQU_PRECON':
-        return ['I','Q','U','QQ','QU','UU']
-    if poltag=='QU_PRECON':
-        return ['QQ','UU','QU']
-
-    return None
-    
-class PolMap:
-    def __init__(self,lims,pixsize,poltag='I',proj='CAR',pad=2,primes=None,cosdec=None,nx=None,ny=None,mywcs=None,tag='ipix',purge_pixellization=False,ref_equ=False):
-        pols=poltag2pols(poltag)
-        if pols is None:
-            print('Unrecognized polarization state ' + poltag + ' in PolMap.__init__')
-            return
-        npol=len(pols)
-        if mywcs is None:
-            self.wcs=get_wcs(lims,pixsize,proj,cosdec,ref_equ)
-        else:
-            self.wcs=mywcs
-        corners=np.zeros([4,2])
-        corners[0,:]=[lims[0],lims[2]]
-        corners[1,:]=[lims[0],lims[3]]
-        corners[2,:]=[lims[1],lims[2]]
-        corners[3,:]=[lims[1],lims[3]]
-        pix_corners=self.wcs.wcs_world2pix(corners*180/np.pi,1)        
-        pix_corners=np.round(pix_corners)
-        #print pix_corners
-        #print type(pix_corners)
-        #if pix_corners.min()<0.5:
-        if pix_corners.min()<-0.5:
-            print('corners seem to have gone negative in SkyMap projection.  not good, you may want to check this.')
-        if True: #try a patch to fix the wcs xxx
-            if nx is None:
-                nx=(pix_corners[:,0].max()+pad)
-            if ny is None:
-                ny=(pix_corners[:,1].max()+pad)
-        else:
-            nx=(pix_corners[:,0].max()+pad)
-            ny=(pix_corners[:,1].max()+pad)
-        #print nx,ny
-        nx=int(nx)
-        ny=int(ny)
-        if not(primes is None):
-            lens=find_good_fft_lens(2*(nx+ny),primes)
-            #print 'nx and ny initially are ',nx,ny
-            nx=lens[lens>=nx].min()
-            ny=lens[lens>=ny].min()
-            #print 'small prime nx and ny are now ',nx,ny
-            self.primes=primes[:]
-        else:
-            self.primes=None
-        self.nx=nx
-        self.ny=ny
-        self.npol=npol
-        self.poltag=poltag
-        self.pols=pols
-        self.lims=lims
-        self.tag=tag
-        self.purge_pixellization=purge_pixellization
-        self.pixsize=pixsize
-        if npol>1:
-            self.map=np.zeros([nx,ny,npol])
-        else:
-            self.map=np.zeros([nx,ny])
-        self.proj=proj
-        self.pad=pad
-        self.caches=None
-        self.cosdec=cosdec
-    def get_caches(self):
-        npix=self.nx*self.ny*self.npol
-        nthread=get_nthread()
-        self.caches=np.zeros([nthread,npix])
-    def clear_caches(self):
-        self.map[:]=np.reshape(np.sum(self.caches,axis=0),self.map.shape)
-        self.caches=None
-    def copy(self):
-        if False:
-            newmap=PolMap(self.lims,self.pixsize,self.poltag,self.proj,self.pad,self.primes,cosdec=self.cosdec,nx=self.nx,ny=self.ny,mywcs=self.wcs)
-            newmap.map[:]=self.map[:]
-            return newmap
-        else:
-            return copy.deepcopy(self)
-    def clear(self):
-        self.map[:]=0
-    def axpy(self,map,a):
-        self.map[:]=self.map[:]+a*map.map[:]
-    def assign(self,arr):
-        assert(arr.shape[0]==self.nx)
-        assert(arr.shape[1]==self.ny)
-        if self.npol>1:
-            assert(arr.shape[2]==self.npol)
-        #self.map[:,:]=arr
-        self.map[:]=arr
-    def set_polstate(self,poltag):
-        pols=poltag2pols(poltag)
-        if pols is None:
-            print('Unrecognized polarization state ' + poltag + ' in PolMap.set_polstate.')
-            return
-        npol=len(pols)
-        self.npol=npol
-        self.poltag=poltag
-        self.pols=pols
-        if npol>1:
-            self.map=np.zeros([self.nx,self.ny,npol])
-        else:
-            self.map=np.zeros([self.nx,self.ny])
-    def invert(self,thresh=1e-6):
-        #We can use np.linalg.pinv to reasonably efficiently invert a bunch of tiny matrices with an
-        #eigenvalue cut.  It's more efficient to do this in C, but it only has to be done once per run
-        if self.npol>1: 
-            if self.poltag=='QU_PRECON':
-                tmp=np.zeros([self.nx*self.ny,2,2])
-                tmp[:,0,0]=np.ravel(self.map[:,:,0])
-                tmp[:,1,1]=np.ravel(self.map[:,:,1])
-                tmp[:,0,1]=np.ravel(self.map[:,:,2])
-                tmp[:,1,0]=np.ravel(self.map[:,:,2])
-                tmp=np.linalg.pinv(tmp,thresh)
-                self.map[:,:,0]=np.reshape(tmp[:,0,0],[self.map.shape[0],self.map.shape[1]])
-                self.map[:,:,1]=np.reshape(tmp[:,1,1],[self.map.shape[0],self.map.shape[1]])
-                self.map[:,:,2]=np.reshape(tmp[:,0,1],[self.map.shape[0],self.map.shape[1]])
-            if self.poltag=='IQU_PRECON':
-                #the mapping may seem a bit abstruse here.  The preconditioner matrix has entries
-                #  [I   Q   U ]
-                #  [Q  QQ  QU ]
-                #  [U  QU  UU ]
-                #so the unpacking needs to match the ordering in the C file before we can use pinv
-                n=self.nx*self.ny
-                nx=self.nx
-                ny=self.ny
-                tmp=np.zeros([self.nx*self.ny,3,3])
-                tmp[:,0,0]=np.reshape(self.map[:,:,0],n)
-                tmp[:,0,1]=np.reshape(self.map[:,:,1],n)
-                tmp[:,1,0]=tmp[:,0,1]
-                tmp[:,0,2]=np.reshape(self.map[:,:,2],n)
-                tmp[:,2,0]=tmp[:,0,2]
-                tmp[:,1,1]=np.reshape(self.map[:,:,3],n)
-                tmp[:,1,2]=np.reshape(self.map[:,:,4],n)
-                tmp[:,2,1]=tmp[:,1,2]
-                tmp[:,2,2]=np.reshape(self.map[:,:,5],n)
-                alldets=np.linalg.det(tmp)
-                isbad=alldets<thresh*alldets.max()
-                ispos=tmp[:,0,0]>0
-                inds=isbad&ispos
-                vec=tmp[inds,0,0]
-                print('determinant range is ' + repr(alldets.max())+ '  ' + repr(alldets.min()))
-                tmp=np.linalg.pinv(tmp,thresh)
-                if True:
-                    print('Warning!  zeroing out bits like this is super janky.  Be warned...')
-                    tmp[isbad,:,:]=0
-                    inds=isbad&ispos
-                    tmp[inds,0,0]=1.0/vec
-                alldets=np.linalg.det(tmp)                
-                print('determinant range is now ' + repr(alldets.max())+ '  ' + repr(alldets.min()))
-
-                self.map[:,:,0]=np.reshape(tmp[:,0,0],[nx,ny])
-                self.map[:,:,1]=np.reshape(tmp[:,0,1],[nx,ny])
-                self.map[:,:,2]=np.reshape(tmp[:,0,2],[nx,ny])
-                self.map[:,:,3]=np.reshape(tmp[:,1,1],[nx,ny])
-                self.map[:,:,4]=np.reshape(tmp[:,1,2],[nx,ny])
-                self.map[:,:,5]=np.reshape(tmp[:,2,2],[nx,ny])
-                
-        else:
-            mask=self.map!=0
-            self.map[mask]=1.0/self.map[mask]
-    def pix_from_radec(self,ra,dec):
-        ndet=ra.shape[0]
-        nsamp=ra.shape[1]
-        nn=ndet*nsamp
-        coords=np.zeros([nn,2])
-        coords[:,0]=np.reshape(ra*180/np.pi,nn)
-        coords[:,1]=np.reshape(dec*180/np.pi,nn)
-        #print coords.shape
-        pix=self.wcs.wcs_world2pix(coords,1)
-        #print pix.shape
-        xpix=np.reshape(pix[:,0],[ndet,nsamp])-1  #-1 is to go between unit offset in FITS and zero offset in python
-        ypix=np.reshape(pix[:,1],[ndet,nsamp])-1  
-        xpix=np.round(xpix)
-        ypix=np.round(ypix)
-        ipix=np.asarray(xpix*self.ny+ypix,dtype='int32')
-        return ipix
-    def get_pix(self,tod,savepix=True):
-        if not(self.tag is None):
-            ipix=tod.get_saved_pix(self.tag)
-            if not(ipix is None):
-                return ipix
-        if False:
-            ndet=tod.info['dx'].shape[0]
-            nsamp=tod.info['dx'].shape[1]
-            nn=ndet*nsamp
-            coords=np.zeros([nn,2])
-            coords[:,0]=np.reshape(tod.info['dx']*180/np.pi,nn)
-            coords[:,1]=np.reshape(tod.info['dy']*180/np.pi,nn)
-        #print coords.shape
-            pix=self.wcs.wcs_world2pix(coords,1)
-        #print pix.shape
-            xpix=np.reshape(pix[:,0],[ndet,nsamp])-1  #-1 is to go between unit offset in FITS and zero offset in python
-            ypix=np.reshape(pix[:,1],[ndet,nsamp])-1  
-            xpix=np.round(xpix)
-            ypix=np.round(ypix)
-            ipix=np.asarray(xpix*self.ny+ypix,dtype='int32')
-        else:
-            ra,dec=tod.get_radec()
-            ipix=self.pix_from_radec(ra,dec)
-        if savepix:
-            if not(self.tag is None):
-                tod.save_pixellization(self.tag,ipix)
-        return ipix
-    def map2tod(self,tod,dat,do_add=True,do_omp=True):
-        ipix=self.get_pix(tod)
-        if self.npol>1:
-            #polmap2tod(dat,self.map,self.poltag,tod.info['twogamma_saved'],tod.info['ipix'],do_add,do_omp)
-            polmap2tod(dat,self.map,self.poltag,tod.info['twogamma_saved'],ipix,do_add,do_omp)
-        else:
-            #map2tod(dat,self.map,tod.info['ipix'],do_add,do_omp)
-            map2tod(dat,self.map,ipix,do_add,do_omp)
-
-        
-    def tod2map(self,tod,dat,do_add=True,do_omp=True):
-        if do_add==False:
-            self.clear()
-        ipix=self.get_pix(tod)
-        #print('ipix start is ',ipix[0,0:500:100])
-        if self.npol>1:
-            #tod2polmap(self.map,dat,self.poltag,tod.info['twogamma_saved'],tod.info['ipix'])
-            tod2polmap(self.map,dat,self.poltag,tod.info['twogamma_saved'],ipix)
-            if self.purge_pixellization:
-                tod.clear_saved_pix(self.tag)
-            return
-        #print("working on nonpolarized bit")
-
-        if not(self.caches is None):
-            #tod2map_cached(self.caches,dat,tod.info['ipix'])
-            tod2map_cached(self.caches,dat,ipix)
-        else:
-            if do_omp:
-                #tod2map_omp(self.map,dat,tod.info['ipix'])
-                tod2map_omp(self.map,dat,ipix)
-            else:
-                #tod2map_simple(self.map,dat,tod.info['ipix'])
-                tod2map_simple(self.map,dat,ipix)
-        if self.purge_pixellization:
-            tod.clear_saved_pix(self.tag)
-
-    def r_th_maps(self):
-        xvec=np.arange(self.nx)
-        xvec=xvec-xvec.mean()        
-        yvec=np.arange(self.ny)
-        yvec=yvec-yvec.mean()
-        ymat,xmat=np.meshgrid(yvec,xvec)
-        rmat=np.sqrt(xmat**2+ymat**2)
-        th=np.arctan2(xmat,ymat)
-        return rmat,th
-    def dot(self,map):
-        tot=np.sum(self.map*map.map)
-        return tot
-        
-    def write(self,fname='map.fits'):
-        header=self.wcs.to_header()
-
-        if self.npol>1:
-            ind=fname.rfind('.')
-            if ind>0:
-                if fname[ind+1:]=='fits':
-                    head=fname[:ind]
-                    tail=fname[ind:]
-                else:
-                    head=fname
-                    tail='.fits'
-            else:
-                head=fname
-                tail='.fits'
-            tmp=np.zeros([self.ny,self.nx])
-            for i in range(self.npol):
-                tmp[:]=np.squeeze(self.map[:,:,i]).T
-                hdu=fits.PrimaryHDU(tmp,header=header)
-                try:
-                    hdu.writeto(head+'_'+self.pols[i]+tail,overwrite=True)
-                except:
-                    hdu.writeto(head+'_'+self.pols[i]+tail,clobber=True)
-            return
-
-        if True: #try a patch to fix the wcs xxx 
-            tmp=self.map.transpose().copy()
-            hdu=fits.PrimaryHDU(tmp,header=header)
-        else:
-            hdu=fits.PrimaryHDU(self.map,header=header)
-        try:
-            hdu.writeto(fname,overwrite=True)
-        except:
-            hdu.writeto(fname,clobber=True)
-    def __mul__(self,map):
-        if self.npol==1:
-            new_map=self.copy()
-            new_map.map[:]=self.map[:]*map.map[:]
-            return new_map
-        else:
-            assert(map.poltag+'_PRECON'==self.poltag)
-            new_map=map.copy()
-            if self.poltag=='QU_PRECON':
-                new_map.map[:,:,0]=self.map[:,:,0]*map.map[:,:,0]+self.map[:,:,2]*map.map[:,:,1]
-                new_map.map[:,:,1]=self.map[:,:,2]*map.map[:,:,0]+self.map[:,:,1]*map.map[:,:,1]
-                return new_map
-            if self.poltag=='IQU_PRECON':
-                #the indices are set such that the preconditioner matrix [I Q U; Q QQ QU; U QU UU] match the C code.  
-                #once we've inverted, the output should be the product of that matrix times [I Q U]
-                new_map.map[:,:,0]=self.map[:,:,0]*map.map[:,:,0]+self.map[:,:,1]*map.map[:,:,1]+self.map[:,:,2]*map.map[:,:,2]
-                new_map.map[:,:,1]=self.map[:,:,1]*map.map[:,:,0]+self.map[:,:,3]*map.map[:,:,1]+self.map[:,:,4]*map.map[:,:,2]
-                new_map.map[:,:,2]=self.map[:,:,2]*map.map[:,:,0]+self.map[:,:,4]*map.map[:,:,1]+self.map[:,:,5]*map.map[:,:,2]
-                return new_map
-
-            print('unrecognized tag in PolMap.__mul__:  ' + repr(self.poltag))
-            assert(1==0)
-    def mpi_reduce(self,chunksize=1e5):
-        #chunksize is added since at least on my laptop mpi4py barfs if it
-        #tries to reduce an nside=512 healpix map, so need to break it into pieces.
-        if have_mpi:
-            #print("reducing map")
-            if chunksize>0:
-                nchunk=(1.0*self.nx*self.ny*self.npol)/chunksize
-                nchunk=np.int(np.ceil(nchunk))
-            else:
-                nchunk=1
-            #print('nchunk is ',nchunk)
-            if nchunk==1:
-                self.map=comm.allreduce(self.map)
-            else:
-                inds=np.asarray(np.linspace(0,self.nx*self.ny*self.npol,nchunk+1),dtype='int')
-                if len(self.map.shape)>1:
-                    tmp=np.zeros(self.map.size)
-                    tmp[:]=np.reshape(self.map,len(tmp))
-                else:
-                    tmp=self.map
-
-                for i in range(len(inds)-1):
-                    tmp[inds[i]:inds[i+1]]=comm.allreduce(tmp[inds[i]:inds[i+1]])
-                    #self.map[inds[i]:inds[i+1]]=comm.allreduce(self.map[inds[i]:inds[i+1]])
-                    #tmp=np.zeros(inds[i+1]-inds[i])
-                    #tmp[:]=self.map[inds[i]:inds[i+1]]
-                    #tmp=comm.allreduce(tmp)
-                    #self.map[inds[i]:inds[i+1]]=tmp
-                if len(self.map.shape)>1:
-                    self.map[:]=np.reshape(tmp,self.map.shape)
-            
-            #print("reduced")
-class HealMap(SkyMap):
-    def __init__(self,proj='RING',nside=512,tag='ipix'):
-        if not(have_healpy):
-            printf("Healpix map requested, but healpy not found.")
-            return
-        self.proj=proj
-        self.nside=nside
-        self.nx=healpy.nside2npix(self.nside)
-        self.ny=1
-        self.caches=None
-        self.tag=tag
-        self.map=np.zeros([self.nx,self.ny])
-    def copy(self):
-        newmap=HealMap(self.proj,self.nside,self.tag)
-        newmap.map[:]=self.map[:]
-        return newmap
-    def pix_from_radec(self,ra,dec):
-        ipix=healpy.ang2pix(self.nside,np.pi/2-dec,ra,self.proj=='NEST')
-        return np.asarray(ipix,dtype='int32')
-    #def get_pix(self,tod,savepix=True):
-    #    if not(self.tag is None):
-    #        ipix=tod.get_saved_pix(self.tag)
-    #        if not(ipix is None):
-    #            return ipix
-    #    ra,dec=tod.get_radec()
-    #    #ipix=healpy.ang2pix(self.nside,np.pi/2-tod.info['dy'],tod.info['dx'],self.proj=='NEST')
-    #    ipix=healpy.ang2pix(self.nside,np.pi/2-dec,ra,self.proj=='NEST')
-    #    if savepix:
-    #        tod.save_pixellization(self.tag,ipix)            
-    #    return ipix
-    def write(self,fname='map.fits',overwrite=True):
-        if self.map.shape[1]<=1:
-            healpy.write_map(fname,self.map[:,0],nest=(self.proj=='NEST'),overwrite=overwrite)        
-    
-
-class HealPolMap(PolMap):
-    def __init__(self,poltag='I',proj='RING',nside=512,tag='ipix',purge_pixellization=False):
-        if not(have_healpy):
-            printf("Healpix map requested, but healpy not found.")
-            return
-        pols=poltag2pols(poltag)
-        if pols is None:
-            print('Unrecognized polarization state ' + poltag + ' in PolMap.__init__')
-            return
-        npol=len(pols)
-        self.proj=proj
-        self.nside=nside
-        self.nx=healpy.nside2npix(self.nside)
-        self.ny=1
-        self.npol=npol
-        self.poltag=poltag
-        self.pols=pols
-        self.caches=None
-        self.tag=tag
-        self.purge_pixellization=purge_pixellization
-        if self.npol>1:
-            self.map=np.zeros([self.nx,self.ny,self.npol])
-        else:
-            self.map=np.zeros([self.nx,self.ny])
-    def copy(self):
-        if False:
-            newmap=HealPolMap(self.poltag,self.proj,self.nside,self.tag)
-            newmap.map[:]=self.map[:]
-            return newmap
-        else:
-            return copy.deepcopy(self)
-    #def get_pix(self,tod):
-    #    ipix=healpy.ang2pix(self.nside,np.pi/2-tod.info['dy'],tod.info['dx'],self.proj=='NEST')
-    #    return ipix
-    def pix_from_radec(self,ra,dec):
-        ipix=healpy.ang2pix(self.nside,np.pi/2-dec,ra,self.proj=='NEST')
-        return np.asarray(ipix,dtype='int32')
-    #def get_pix(self,tod,savepix=True):
-    #    if not(self.tag is None):
-    #        ipix=tod.get_saved_pix(self.tag)
-    #        if not(ipix is None):
-    #            return ipix
-    #    ra,dec=tod.get_radec()
-    #    ipix=self.pix_from_radec(ra,dec)
-    #    if savepix:
-    #        if not(self.tag is None):
-    #            tod.save_pixellization(self.tag,ipix)
-    #    return ipix
-
-    def write(self,fname='map.fits',overwrite=True):
-        if self.map.shape[1]<=1:
-            if self.npol==1:
-                healpy.write_map(fname,self.map[:,0],nest=(self.proj=='NEST'),overwrite=overwrite)        
-            else:
-                    ind=fname.rfind('.')
-                    if ind>0:
-                        if fname[ind+1:]=='fits':
-                            head=fname[:ind]
-                            tail=fname[ind:]
-                        else:
-                            head=fname
-                            tail='.fits'
-                    else:
-                        head=fname
-                        tail='.fits'
-                    #tmp=np.zeros([self.ny,self.nx])
-                    tmp=np.zeros(self.nx)
-                    for i in range(self.npol):
-                        tmp[:]=np.squeeze(self.map[:,:,i]).T
-                        #print('tmp shape is ',tmp.shape)
-                        fname=head+'_'+self.pols[i]+tail
-                        healpy.write_map(fname,tmp,nest=(self.proj=='NEST'),overwrite=overwrite)
-                        #healpy.write_map(fname,tmp[:,0],nest=(self.proj=='NEST'),overwrite=overwrite)
-    
-
-class Cuts:
-    def __init__(self,tod,do_add=True):
-        #if class(tod)==Cuts: #for use in copy
-        if isinstance(tod,Cuts):
-            self.map=tod.map.copy()
-            self.bad_inds=tod.bad_inds.copy()
-            self.namps=tod.nsamp
-            self.do_add=tod.do_add
-            return
-        bad_inds=np.where(tod.info['bad_samples'])
-        #dims=tod.info['dat_calib'].shape
-        dims=tod.get_data_dims()
-        bad_inds=np.ravel_multi_index(bad_inds,dims)
-        self.nsamp=len(bad_inds)
-        self.inds=bad_inds
-        self.map=np.zeros(self.nsamp)
-        self.do_add=do_add
-    def clear(self):
-        self.map[:]=0
-    def axpy(self,cuts,a):
-        self.map[:]=self.map[:]+a*cuts.map[:]
-    def map2tod(self,tod,dat):
-        dd=np.ravel(dat)
-        if self.do_add:
-            dd[self.inds]=self.map
-        else:
-            dd[self.inds]+=self.map
-    def tod2map(self,tod,dat):
-        dd=np.ravel(dat)
-        self.map[:]=dd[self.inds]
-    def dot(self,cuts):
-        tot=np.dot(self.map,cuts.map)
-        return tot
-    def copy(self):
-        return Cuts(self)
-class CutsCompact:
-    def __init__(self,tod):
-        if isinstance(tod,CutsCompact):
-            self.ndet=tod.ndet
-            self.nseg=tod.nseg
-            self.istart=tod.istart
-            self.istop=tod.istop
-        else:
-            #ndet=tod.info['dat_calib'].shape[0]
-            ndet=tod.get_ndet()
-            self.ndet=ndet
-            self.nseg=np.zeros(ndet,dtype='int')
-            self.istart=[None]*ndet
-            self.istop=[None]*ndet
-            #self.imax=tod.info['dat_calib'].shape[1]
-            self.imax=tod.get_ndata()
-
-        self.imap=None
-        self.map=None
-        
-    def copy(self,deep=True):
-        copy=CutsCompact(self)
-        if deep:
-            if not(self.imap is None):
-                copy.imap=self.imap.copy()
-            if not(self.map is None):
-                copy.map=self.map.copy()
-        else:
-            copy.imap=self.imap
-            copy.map=self.map
-        return copy
-    def add_cut(self,det,istart,istop):
-        if istart>=self.imax:
-            #this is asking to add a cut past the end of the data.
-            return
-        if istop>self.imax: #don't have a cut run past the end of the timestream
-            istop=self.imax
-            
-        self.nseg[det]=self.nseg[det]+1
-        if self.istart[det] is None:
-            self.istart[det]=[istart]
-        else:
-            self.istart[det].append(istart)
-        if self.istop[det] is None:
-            self.istop[det]=[istop]
-        else:
-            self.istop[det].append(istop)
-    def get_imap(self):
-        ncut=0
-        for det in range(self.ndet):
-            for i in range(self.nseg[det]):
-                ncut=ncut+(self.istop[det][i]-self.istart[det][i])
-        print('ncut is ' + repr(ncut))
-        self.imap=np.zeros(ncut,dtype='int64')
-        icur=0
-        for det in range(self.ndet):
-            for i in range(self.nseg[det]):
-                istart=det*self.imax+self.istart[det][i]
-                istop=det*self.imax+self.istop[det][i]
-                nn=istop-istart
-                self.imap[icur:icur+nn]=np.arange(istart,istop)
-                icur=icur+nn
-        self.map=np.zeros(len(self.imap))
-    def cuts_from_array(self,cutmat):
-        for det in range(cutmat.shape[0]):
-            nseg,istart,istop=segs_from_vec(cutmat[det,:])
-            self.nseg[det]=nseg
-            self.istart[det]=istart
-            self.istop[det]=istop
-    def merge_cuts(self):
-        tmp=np.ones(self.imax+2,dtype='bool')
-        for det in range(self.ndet):
-            if self.nseg[det]>1:  #if we only have one segment, don't have to worry about strange overlaps
-                tmp[:]=True
-                for i in range(self.nseg[det]):
-                    tmp[(self.istart[det][i]+1):(self.istop[det][i]+1)]=False
-                nseg,istart,istop=segs_from_vec(tmp,pad=False)
-                self.nseg[det]=nseg
-                self.istart[det]=istart
-                self.istop[det]=istop
-    
-    def tod2map(self,tod,mat=None,do_add=True,do_omp=False):
-        if mat is None:
-            #mat=tod.info['dat_calib']
-            mat=tod.get_data()
-        tod2cuts_c(self.map.ctypes.data,mat.ctypes.data,self.imap.ctypes.data,len(self.imap),do_add)
-
-    def map2tod(self,tod,mat=None,do_add=True,do_omp=False):
-        if mat is None:
-            #mat=tod.info['dat_calib']
-            mat=tod.get_data()
-        #print('first element is ' + repr(mat[0,self.imap[0]]))
-        cuts2tod_c(mat.ctypes.data,self.map.ctypes.data,self.imap.ctypes.data,len(self.imap),do_add)
-        #print('first element is now ' + repr(mat[0,self.imap[0]]))
-        #return mat
-    def clear(self):
-        if not(self.map is None):
-            self.map[:]=0
-    def dot(self,other=None):
-        if self.map is None:
-            return None
-        if other is None:
-            return np.dot(self.map,self.map)
-        else:
-            if other.map is None:
-                return None
-            return np.dot(self.map,other.map)
-    def axpy(self,common,a):
-        self.map=self.map+a*common.map
-    def write(self,fname=None):
-        pass
-    def apply_prior(self,x,Ax):
-        Ax.map=Ax.map+self.map*x.map
-    def __mul__(self,to_mul):
-        tt=self.copy()
-        tt.map=self.map*to_mul.map
-        return tt
-
-#this class is pointless, as you can get the same functionality with the tsModel class, which will be 
-#consistent with other timestream model classes.  
-#class CutsVecs:
-#    def __init__(self,todvec,do_add=True):
-#        #if class(todvec)==CutsVecs: #for use in copy
-#        if isinstance(todvec,CutsVecs):
-#            self.cuts=[None]*todvec.ntod
-#            self.ntod=todvec.ntod
-#            for i in range(todvec.ntod):
-#                self.cuts[i]=todvec.cuts[i].copy()
-#            return
-#        #if class(todvec)!=TodVec:
-#        if not(isinstance(todvec,TodVec)):
-#            print('error in CutsVecs init, must pass in a todvec class.')
-#            return None
-#        self.cuts=[None]*todvec.ntod
-#        self.ntod=todvec.ntod
-#        for i in range(todvec.ntod):
-#            tod=todvec.tods[i]
-#            if tod.info['tag']!=i:
-#                print('warning, tag mismatch in CutsVecs.__init__')
-#                print('continuing, but you should be careful...')            
-#            if 'bad_samples' in tod.info:
-#                self.cuts[i]=Cuts(tod,do_add)
-#            elif 'mask' in tod.info:
-#                self.cuts[i]=CutsCompact(tod)
-#                self.cuts[i].cuts_from_array(tod.info['mask'])
-#                self.cuts[i].get_imap()
-#    def copy(self):
-#        return CutsVecs(self)
-#    def clear(self):
-#        for cuts in self.cuts:
-#            cuts.clear()
-#    def axpy(self,cutsvec,a):
-#        assert(self.ntod==cutsvec.ntod)
-#        for i in range(ntod):
-#            self.cuts[i].axpy(cutsvec.cuts[i],a)
-#    def map2tod(self,todvec):
-#        assert(self.ntod==todvec.ntod)
-#        for i in range(self.ntod):
-#            self.cuts[i].map2tod(todvec.tods[i])
-#    def tod2map(self,todvec,dat):
-#        assert(self.ntod==todvec.ntod)
-#        assert(self.ntod==dat.ntod)
-#        for i in range(self.ntod):
-#            self.cuts[i].tod2map(todvec.tods[i],dat.tods[i])
-#    def dot(self,cutsvec):
-#        tot=0.0
-#        assert(self.ntod==cutsvec.ntod)
-#        for i in range(self.ntod):
-#            tot+=self.cuts[i].dot(cutsvec.cuts[i])
-#        return tot
-        
-                                 
-            
-class SkyMapCar(SkyMap):
-    def pix_from_radec(self,ra,dec):
-        xpix=np.round((ra-self.lims[0])*self.cosdec/self.pixsize)
-        #ypix=np.round((dec-self.lims[2])/self.pixsize)
-        ypix=((dec-self.lims[2])/self.pixsize)+0.5
-        ipix=np.asarray(xpix*self.ny+ypix,dtype='int32')
-        return ipix
-        
-class SkyMapCarOld:
-    def __init__(self,lims,pixsize):
-        try:
-            self.lims=lims.copy()
-        except:
-            self.lims=lims[:]
-        self.pixsize=pixsize
-        self.cosdec=np.cos(0.5*(lims[2]+lims[3]))
-        nx=np.int(np.ceil((lims[1]-lims[0])/pixsize*self.cosdec))
-        ny=np.int(np.ceil((lims[3]-lims[2])/pixsize))
-        self.nx=nx
-        self.ny=ny
-        self.npix=nx*ny
-        self.map=np.zeros([nx,ny])
-    def copy(self):
-        mycopy=SkyMapCar(self.lims,self.pixsize)
-        mycopy.map[:]=self.map[:]
-        return mycopy
-    def clear(self):
-        self.map[:,:]=0
-
-    def axpy(self,map,a):
-        self.map[:]=self.map[:]+a*map.map[:]
-        
-    def assign(self,arr):
-        assert(arr.shape[0]==self.nx)
-        assert(arr.shape[1]==self.ny)
-        self.map[:,:]=arr
-    def get_pix(self,tod):
-        xpix=np.round((tod.info['dx']-self.lims[0])*self.cosdec/self.pixsize)
-        ypix=np.round((tod.info['dy']-self.lims[2])/self.pixsize)
-        #ipix=np.asarray(ypix*self.nx+xpix,dtype='int32')
-        ipix=np.asarray(xpix*self.ny+ypix,dtype='int32')
-        return ipix
-    def map2tod(self,tod,dat,do_add=True,do_omp=True):
-        map2tod(dat,self.map,tod.info['ipix'],do_add,do_omp)
-
-    def tod2map(self,tod,dat,do_add=True,do_omp=True):
-        if do_add==False:
-            self.clear()
-        if do_omp:
-            tod2map_omp(self.map,dat,tod.info['ipix'])
-        else:
-            tod2map_simple(self.map,dat,tod.info['ipix'])
-
-    def r_th_maps(self):
-        xvec=np.arange(self.nx)
-        xvec=xvec-xvec.mean()        
-        yvec=np.arange(self.ny)
-        yvec=yvec-yvec.mean()
-        ymat,xmat=np.meshgrid(yvec,xvec)
-        rmat=np.sqrt(xmat**2+ymat**2)
-        th=np.arctan2(xmat,ymat)
-        return rmat,th
-    def dot(self,map):
-        tot=np.sum(self.map*map.map)
-        return tot
-def find_bad_skew_kurt(dat,skew_thresh=6.0,kurt_thresh=5.0):
-    ndet=dat.shape[0]
-    isgood=np.ones(ndet,dtype='bool')
-    skew=np.mean(dat**3,axis=1)
-    mystd=np.std(dat,axis=1)
-    skew=skew/mystd**1.5
-    mykurt=np.mean(dat**4,axis=1)
-    kurt=mykurt/mystd**4-3
-    
-    isgood[np.abs(skew)>skew_thresh*np.median(np.abs(skew))]=False
-    isgood[np.abs(kurt)>kurt_thresh*np.median(np.abs(kurt))]=False
-    
-
-
-    return skew,kurt,isgood
-
-def timestreams_from_gauss(ra,dec,fwhm,tod,pred=None):
-    if pred is None:
-        #pred=np.zeros(tod.info['dat_calib'].shape)
-        pred=tod.get_empty(True)
-    #n=tod.info['dat_calib'].size
-    n=np.product(tod.get_data_dims())
-    assert(pred.size==n)
-    npar_src=4 #x,y,sig,amp
-    dx=tod.info['dx']
-    dy=tod.info['dy']
-    pp=np.zeros(npar_src)
-    pp[0]=ra
-    pp[1]=dec
-    pp[2]=fwhm/np.sqrt(8*np.log(2))*np.pi/180/3600 
-    pp[3]=1
-    fill_gauss_src_c(pp.ctypes.data,dx.ctypes.data,dy.ctypes.data,pred.ctypes.data,n)    
-    return pred
-
-def timestreams_from_isobeta_c(params,tod,pred=None):
-    if pred is None:
-        #pred=np.zeros(tod.info['dat_calib'].shape)
-        pred=tod.get_empty(True)
-    #n=tod.info['dat_calib'].size
-    n=np.product(tod.get_data_dims())
-    assert(pred.size==n)
-    dx=tod.info['dx']
-    dy=tod.info['dy']
-    fill_isobeta_c(params.ctypes.data,dx.ctypes.data,dy.ctypes.data,pred.ctypes.data,n)
-
-    npar_beta=5 #x,y,theta,beta,amp
-    npar_src=4 #x,y,sig,amp
-    nsrc=(params.size-npar_beta)//npar_src
-    for i in range(nsrc):
-        pp=np.zeros(npar_src)
-        ioff=i*npar_src+npar_beta
-        pp[:]=params[ioff:(ioff+npar_src)]
-        fill_gauss_src_c(pp.ctypes.data,dx.ctypes.data,dy.ctypes.data,pred.ctypes.data,n)
-
-
-    return pred
-
-def derivs_from_elliptical_isobeta(params,tod,*args,**kwargs):
-    npar=len(params)
-    assert(npar==7)
-    pred=tod.get_empty()
-    dims=np.hstack([npar,pred.shape])
-    derivs=np.empty(dims)
-
-    dx=tod.info['dx']
-    dy=tod.info['dy']
-    minkasi_nb.fill_elliptical_isobeta_derivs(params,dx,dy,pred,derivs)
-    return derivs,pred
-
-def derivs_from_elliptical_gauss(params,tod,*args,**kwargs):
-    npar=len(params)
-    assert(npar==6)
-    pred=tod.get_empty()
-    dims=np.hstack([npar,pred.shape])
-    derivs=np.empty(dims)
-
-    dx=tod.info['dx']
-    dy=tod.info['dy']
-    minkasi_nb.fill_elliptical_gauss_derivs(params,dx,dy,pred,derivs)
-    return derivs,pred
-
-
-def derivs_from_isobeta_c(params,tod,*args,**kwargs):
-    npar=5;
-    #n=tod.info['dat_calib'].size
-    dims=tod.get_data_dims()
-    n=np.product(dims)
-    #sz_deriv=np.append(npar,tod.info['dat_calib'].shape)
-    sz_deriv=np.append(npar,dims)
-    #pred=np.zeros(tod.info['dat_calib'].shape)
-    pred=tod.get_empty(True)
-    derivs=np.zeros(sz_deriv)
-
-    dx=tod.info['dx']
-    dy=tod.info['dy']
-    fill_isobeta_derivs_c(params.ctypes.data,dx.ctypes.data,dy.ctypes.data,pred.ctypes.data,derivs.ctypes.data,n)
-
-    return derivs,pred
-
-def derivs_from_gauss_c(params,tod,*args,**kwargs):
-    npar=4
-    #n=tod.info['dat_calib'].size
-    n=tod.get_nsamp()
-    #sz_deriv=np.append(npar,tod.info['dat_calib'].shape)
-    sz_deriv=np.append(npar,tod.get_data_dims())
-    
-    #pred=np.zeros(tod.info['dat_calib'].shape)
-    pred=tod.get_empty(True)
-
-    derivs=np.zeros(sz_deriv)
-
-    dx=tod.info['dx']
-    dy=tod.info['dy']
-    fill_gauss_derivs_c(params.ctypes.data,dx.ctypes.data,dy.ctypes.data,pred.ctypes.data,derivs.ctypes.data,n)
-
-    return derivs,pred
-
-def derivs_from_map(pars,tod,fun,map,dpar,do_symm=False,*args,**kwargs):
-    #print('do_symm is ',do_symm)
-    pred=tod.get_empty()
-    fun(map,pars,*args,**kwargs)
-    map.map2tod(tod,pred,False)
-    npar=len(pars)
-    tmp=tod.get_empty()
-    if do_symm:
-        tmp2=tod.get_empty()
-    derivs=np.empty([npar,pred.shape[0],pred.shape[1]])
-    for i in range(npar):
-        pp=pars.copy()
-        pp[i]=pp[i]+dpar[i]
-        fun(map,pp,*args,**kwargs)
-        tmp[:]=0 #strictly speaking, we shouldn't need this, but it makes us more robust to bugs elsewhere
-        map.map2tod(tod,tmp,False)
-        if do_symm:
-            pp=pars.copy()
-            pp[i]=pp[i]-dpar[i]
-            fun(map,pp,*args,**kwargs)
-            tmp2[:]=0
-            map.map2tod(tod,tmp2,False)
-            derivs[i,:,:]=(tmp-tmp2)/(2*dpar[i])
-        else:
-            derivs[i,:,:]=(tmp-pred)/(dpar[i])
-    #pred=np.reshape(pred,pred.size)
-    #derivs=np.reshape(derivs,[derivs.shape[0],derivs.shape[1]*derivs.shape[2]])
-    return pred,derivs
-
-def timestreams_from_isobeta(params,tod):
-    npar_beta=5 #x,y,theta,beta,amp
-    npar_src=4 #x,y,sig,amp
-    nsrc=(params.size-npar_beta)//npar_src
-    assert(params.size==nsrc*npar_src+npar_beta)
-    x0=params[0]
-    y0=params[1]
-    theta=params[2]
-    beta=params[3]
-    amp=params[4]
-    cosdec=np.cos(y0)
-
-
-    dx=(tod.info['dx']-x0)*cosdec
-    dy=tod.info['dy']-y0
-    rsqr=dx*dx+dy*dy
-    rsqr=rsqr/theta**2
-    #print rsqr.max()
-    pred=amp*(1+rsqr)**(0.5-1.5*beta)
-    for i in range(nsrc):
-        src_x=params[i*npar_src+npar_beta+0]
-        src_y=params[i*npar_src+npar_beta+1]
-        src_sig=params[i*npar_src+npar_beta+2]
-        src_amp=params[i*npar_src+npar_beta+3]
-        
-        dx=tod.info['dx']-src_x
-        dy=tod.info['dy']-src_y
-        rsqr=( (dx*np.cos(src_y))**2+dy**2)
-        pred=pred+src_amp*np.exp(-0.5*rsqr/src_sig**2)
-
-    return pred
-
-    
-
-def isobeta_src_chisq(params,tods):
-    chisq=0.0
-    for tod in tods.tods:
-        pred=timestreams_from_isobeta_c(params,tod)
-        #chisq=chisq+tod.timestream_chisq(tod.info['dat_calib']-pred)
-        chisq=chisq+tod.timestream_chisq(tod.get_data()-pred)
-        
-    return chisq
-    npar_beta=5 #x,y,theta,beta,amp
-    npar_src=4 #x,y,sig,amp
-    nsrc=(params.size-npar_beta)//npar_src
-    assert(params.size==nsrc*npar_src+npar_beta)
-    x0=params[0]
-    y0=params[1]
-    theta=params[2]
-    beta=params[3]
-    amp=params[4]
-    cosdec=np.cos(y0)
-    chisq=0.0
-    for tod in tods.tods:
-        dx=tod.info['dx']-x0
-        dy=tod.info['dy']-y0
-        rsqr=(dx*cosdec)**2+dy**2
-        pred=amp*(1+rsqr/theta**2)**(0.5-1.5*beta)
-        for i in range(nsrc):
-            src_x=params[i*npar_src+npar_beta+0]
-            src_y=params[i*npar_src+npar_beta+1]
-            src_sig=params[i*npar_src+npar_beta+2]
-            src_amp=params[i*npar_src+npar_beta+3]
-
-            dx=tod.info['dx']-src_x
-            dy=tod.info['dy']-src_y
-            rsqr=( (dx*np.cos(src_y))**2+dy**2)
-            pred=pred+src_amp*np.exp(-0.5*rsqr/src_sig**2)
-        #chisq=chisq+tod.timestream_chisq(tod.info['dat_calib']-pred)
-        chisq=chisq+tod.timestream_chisq(tod.get_data()-pred)
-    return chisq
-
-
-
-class NoiseBinnedDet:
-    def __init__(self,dat,dt,freqs=None,scale_facs=None):
-        ndet=dat.shape[0]
-        ndata=dat.shape[1]
-        nn=2*(ndata-1)
-        dnu=1/(nn*dt)
-        bins=np.asarray(freqs/dnu,dtype='int')
-        bins=bins[bins<ndata]
-        bins=np.hstack([bins,ndata])
-        if bins[0]>0:
-            bins=np.hstack([0,bins])
-        if bins[0]<0:
-            bins[0]=0
-        self.bins=bins
-        nbin=len(bins)-1
-        self.nbin=nbin
-        det_ps=np.zeros([ndet,nbin])
-        datft=mkfftw.fft_r2r(dat)
-        for i in range(nbin):
-            det_ps[:,i]=1.0/np.mean(datft[:,bins[i]:bins[i+1]]**2,axis=1)
-        self.det_ps=det_ps
-        self.ndata=ndata
-        self.ndet=ndet
-        self.nn=nn
-    def apply_noise(self,dat):
-        datft=mkfftw.fft_r2r(dat)
-        for i in range(self.nbin):
-            #datft[:,self.bins[i]:self.bins[i+1]]=datft[:,self.bins[i]:self.bins[i+1]]*np.outer(self.det_ps[:,i],self.bins[i+1]-self.bins[i])
-            datft[:,self.bins[i]:self.bins[i+1]]=datft[:,self.bins[i]:self.bins[i+1]]*np.outer(self.det_ps[:,i],np.ones(self.bins[i+1]-self.bins[i]))
-        dd=mkfftw.fft_r2r(datft)
-        dd[:,0]=0.5*dd[:,0]
-        dd[:,-1]=0.5*dd[:,-1]
-        return dd
-
-class NoiseWhite:
-    def __init__(self,dat):
-        #this is the ratio between the median absolute
-        #deviation of the diff and sigma
-        fac=scipy.special.erfinv(0.5)*2
-        sigs=np.median(np.abs(np.diff(dat,axis=1)),axis=1)/fac
-        self.sigs=sigs
-        self.weights=1/sigs**2
-    def apply_noise(self,dat):
-        assert(dat.shape[0]==len(self.weights))
-        ndet=dat.shape[0]
-        for i in range(ndet):
-            dat[i,:]=dat[i,:]*self.weights[i]
-        return dat
-class NoiseWhiteNotch:
-    def __init__(self,dat,numin,numax,tod):
-        fac=scipy.special.erfinv(0.5)*2
-        sigs=np.median(np.abs(np.diff(dat,axis=1)),axis=1)/fac
-        self.sigs=sigs
-        self.weights=1/sigs**2
-        self.weights=self.weights/(2*(dat.shape[1]-1)) #fold in fft normalization to the weights
-        tvec=tod.get_tvec()
-        dt=np.median(np.diff(tvec))
-        tlen=tvec[-1]-tvec[0]
-        dnu=1.0/(2*tlen-dt)
-        self.istart=np.int(np.floor(numin/dnu))
-        self.istop=np.int(np.ceil(numax/dnu))+1
-
-    def apply_noise(self,dat):
-        assert(dat.shape[0]==len(self.weights))
-        datft=mkfftw.fft_r2r(dat)
-        datft[:,self.istart:self.istop]=0
-        dat=mkfftw.fft_r2r(datft)
-
-        ndet=dat.shape[0]
-        for i in range(ndet):
-            dat[i,:]=dat[i,:]*self.weights[i]
-        return dat
-        
-class NoiseBinnedEig:
-    def __init__(self,dat,dt,freqs=None,scale_facs=None,thresh=5.0):
-
-        ndet=dat.shape[0]
-        ndata=dat.shape[1]
-        nn=2*(ndata-1)
-
-        mycov=np.dot(dat,dat.T)
-        mycov=0.5*(mycov+mycov.T)
-        ee,vv=np.linalg.eig(mycov)
-        mask=ee>thresh*thresh*np.median(ee)
-        vecs=vv[:,mask]
-        ts=np.dot(vecs.T,dat)
-        resid=dat-np.dot(vv[:,mask],ts)
-        dnu=1/(nn*dt)
-        print('dnu is ' + repr(dnu))
-        bins=np.asarray(freqs/dnu,dtype='int')
-        bins=bins[bins<ndata]
-        bins=np.hstack([bins,ndata])
-        if bins[0]>0:
-            bins=np.hstack([0,bins])
-        if bins[0]<0:
-            bins[0]=0
-        self.bins=bins
-        nbin=len(bins)-1
-        self.nbin=nbin
-
-        nmode=ts.shape[0]
-        det_ps=np.zeros([ndet,nbin])
-        mode_ps=np.zeros([nmode,nbin])
-        residft=mkfftw.fft_r2r(resid)
-        modeft=mkfftw.fft_r2r(ts)
-        
-        for i in range(nbin):
-            det_ps[:,i]=1.0/np.mean(residft[:,bins[i]:bins[i+1]]**2,axis=1)
-            mode_ps[:,i]=1.0/np.mean(modeft[:,bins[i]:bins[i+1]]**2,axis=1)
-        self.modes=vecs.copy()
-        if not(np.all(np.isfinite(det_ps))):
-            print("warning - have non-finite numbers in noise model.  This should not be unexpected.")
-            det_ps[~np.isfinite(det_ps)]=0.0
-        self.det_ps=det_ps
-        self.mode_ps=mode_ps
-        self.ndata=ndata
-        self.ndet=ndet
-        self.nn=nn
-    def apply_noise(self,dat):
-        assert(dat.shape[0]==self.ndet)
-        assert(dat.shape[1]==self.ndata)
-        datft=mkfftw.fft_r2r(dat)
-        for i in range(self.nbin):
-            n=self.bins[i+1]-self.bins[i]
-            #print('bins are ',self.bins[i],self.bins[i+1],n,datft.shape[1])
-            tmp=self.modes*np.outer(self.det_ps[:,i],np.ones(self.modes.shape[1]))
-            mat=np.dot(self.modes.T,tmp)
-            mat=mat+np.diag(self.mode_ps[:,i])
-            mat_inv=np.linalg.inv(mat)
-            Ax=datft[:,self.bins[i]:self.bins[i+1]]*np.outer(self.det_ps[:,i],np.ones(n))
-            tmp=np.dot(self.modes.T,Ax)
-            tmp=np.dot(mat_inv,tmp)
-            tmp=np.dot(self.modes,tmp)
-            tmp=Ax-tmp*np.outer(self.det_ps[:,i],np.ones(n))
-            datft[:,self.bins[i]:self.bins[i+1]]=tmp
-            #print(tmp.shape,mat.shape)
-        dd=mkfftw.fft_r2r(datft)
-        dd[:,0]=0.5*dd[:,0]
-        dd[:,-1]=0.5*dd[:,-1]
-        return dd
-class NoiseCMWhite:
-    def __init__(self,dat):
-        print('setting up noise cm white')
-        u,s,v=np.linalg.svd(dat,0)
-        self.ndet=len(s)
-        ind=np.argmax(s)
-        self.v=np.zeros(self.ndet)
-        self.v[:]=u[:,ind]
-        pred=np.outer(self.v*s[ind],v[ind,:])
-        dat_clean=dat-pred
-        myvar=np.std(dat_clean,1)**2
-        self.mywt=1.0/myvar
-    def apply_noise(self,dat,dd=None):
-        t1=time.time()
-        mat=np.dot(self.v,np.diag(self.mywt))
-        lhs=np.dot(self.v,mat.T)
-        rhs=np.dot(mat,dat)
-        if isinstance(lhs,np.ndarray):
-            cm=np.dot(np.linalg.inv(lhs),rhs)
-        else:
-            cm=rhs/lhs
-        t2=time.time()
-        if dd is None:
-            dd=np.empty(dat.shape)
-        if have_numba:
-            np.outer(-self.v,cm,dd)
-            t3=time.time()
-            #dd[:]=dd[:]+dat
-            minkasi_nb.axpy_in_place(dd,dat)
-            minkasi_nb.scale_matrix_by_vector(dd,self.mywt)
-        else:
-            dd=dat-np.outer(self.v,cm)
-            #print(dd[:4,:4])
-            t3=time.time()
-            tmp=np.repeat([self.mywt],len(cm),axis=0).T
-            dd=dd*tmp
-        t4=time.time()
-        #print(t2-t1,t3-t2,t4-t3)
-        return dd
-    def get_det_weights(self):
-        return self.mywt.copy()
-
-class NoiseSmoothedSVD:
-    def __init__(self,dat_use,fwhm=50,prewhiten=False,fit_powlaw=False,u_in=None):
-        if prewhiten:
-            noisevec=np.median(np.abs(np.diff(dat_use,axis=1)),axis=1)
-            dat_use=dat_use/(np.repeat([noisevec],dat_use.shape[1],axis=0).transpose())
-        if u_in is None:
-            u,s,v=np.linalg.svd(dat_use,0)
-            ndet=s.size
-        else:
-            u=u_in
-            assert(u.shape[0]==u.shape[1])
-            ndet=u.shape[0]
-
-        #print(u.shape,s.shape,v.shape)
-        print('got svd')
-
-        n=dat_use.shape[1]
-        self.v=np.zeros([ndet,ndet])
-        self.v[:]=u.transpose()
-        if u_in is None:
-            self.vT=self.v.T
-        else:
-            self.vT=np.linalg.inv(self.v)
-        dat_rot=np.dot(self.v,dat_use)
-        if fit_powlaw:
-            spec_smooth=0*dat_rot
-            for ind in range(ndet):
-                fitp,datsqr,C=fit_ts_ps(dat_rot[ind,:]);
-                spec_smooth[ind,1:]=C
-        else:
-            dat_trans=mkfftw.fft_r2r(dat_rot)
-            spec_smooth=smooth_many_vecs(dat_trans**2,fwhm)
-        spec_smooth[:,1:]=1.0/spec_smooth[:,1:]
-        spec_smooth[:,0]=0
-        if prewhiten:
-            self.noisevec=noisevec.copy()
-        else:
-            self.noisevec=None
-        self.mywt=spec_smooth
-    def apply_noise(self,dat):
-        if not(self.noisevec is None):
-            noisemat=np.repeat([self.noisevec],dat.shape[1],axis=0).transpose()
-            dat=dat/noisemat
-        dat_rot=np.dot(self.v,dat)
-        datft=mkfftw.fft_r2r(dat_rot)
-        nn=datft.shape[1]
-        datft=datft*self.mywt[:,:nn]
-        dat_rot=mkfftw.fft_r2r(datft)
-        #dat=np.dot(self.v.T,dat_rot)
-        dat=np.dot(self.vT,dat_rot)
-        dat[:,0]=0.5*dat[:,0]
-        dat[:,-1]=0.5*dat[:,-1]
-        if not(self.noisevec is None):
-            #noisemat=np.repeat([self.noisevec],dat.shape[1],axis=0).transpose()
-            dat=dat/noisemat        
-        return dat
-
-    def apply_noise_wscratch(self,dat,tmp,tmp2):
-        if not(self.noisevec is None):
-            noisemat=np.repeat([self.noisevec],dat.shape[1],axis=0).transpose()
-            dat=dat/noisemat
-        dat_rot=tmp
-        dat_rot=np.dot(self.v,dat,dat_rot)
-        dat=tmp2
-        datft=dat
-        datft=mkfftw.fft_r2r(dat_rot,datft)
-        nn=datft.shape[1]
-        datft[:]=datft*self.mywt[:,:nn]
-        dat_rot=tmp
-        dat_rot=mkfftw.fft_r2r(datft,dat_rot)
-        #dat=np.dot(self.v.T,dat_rot)
-        dat=np.dot(self.vT,dat_rot,dat)
-        dat[:,0]=0.5*dat[:,0]
-        dat[:,-1]=0.5*dat[:,-1]
-        if not(self.noisevec is None):
-            #noisemat=np.repeat([self.noisevec],dat.shape[1],axis=0).transpose()
-            dat=dat/noisemat        
-        return dat
-
-    def get_det_weights(self):
-        """Find the per-detector weights for use in making actual noise maps."""
-        mode_wt=np.sum(self.mywt,axis=1)
-        #tmp=np.dot(self.v.T,np.dot(np.diag(mode_wt),self.v))
-        tmp=np.dot(self.vT,np.dot(np.diag(mode_wt),self.v))
-        return np.diag(tmp).copy()*2.0
-
-class Tod:
-    def __init__(self,info):
-        self.info=info.copy()
-        self.jumps=None
-        self.cuts=None
-        self.noise=None
-        self.noise_delayed=False
-    def lims(self):
-        xmin=self.info['dx'].min()
-        xmax=self.info['dx'].max()
-        ymin=self.info['dy'].min()
-        ymax=self.info['dy'].max()
-        return xmin,xmax,ymin,ymax
-    def set_apix(self):
-        '''calculates dxel normalized to +-1 from elevation'''
-        #TBD pass in and calculate scan center's elevation vs time
-        elev=np.mean(self.info['elev'],axis=0)
-        x=np.arange(elev.shape[0])/elev.shape[0] 
-        a=np.polyfit(x,elev,2)
-        ndet=self.info['elev'].shape[0]
-        track_elev,xel=np.meshgrid(a[2]+a[1]*x+a[0]*x**2,np.ones(ndet))
-        delev=self.info['elev'] - track_elev
-        ml=np.max(np.abs(delev))
-        self.info['apix']=delev/ml
-    def get_ndet(self):
-        return self.info['dat_calib'].shape[0]
-    def get_ndata(self):
-        return self.info['dat_calib'].shape[1]
-    def get_nsamp(self):
-        #get total number of timestream samples, not samples per detector
-        #return np.product(self.info['dat_calib'].shape)
-        return self.get_ndet()*self.get_ndata()
-
-    def get_saved_pix(self,tag=None):
-        if tag is None:
-            return None
-        if tag in self.info.keys():
-            return self.info[tag]
-        else:
-            return None
-    def clear_saved_pix(self,tag=None):
-        if tag is None:
-            return
-        if tag in self.info.keys():
-            del(self.info[tag])
-    def save_pixellization(self,tag,ipix):
-        if tag in self.info.keys():
-            print('warning - overwriting key ',tag,' in tod.save_pixellization.')
-        self.info[tag]=ipix
-    
-
-    def get_data_dims(self):
-        return (self.get_ndet(),self.get_ndata())
-        #dims=self.info['dat_calib'].shape
-        #if len(dims)==1:
-        #    dims=np.asarray([1,dims[0]],dtype='int')
-        #return dims
-        #return self.info['dat_calib'].shape
-
-    def get_data(self):
-        return self.info['dat_calib']
-    def get_tvec(self):
-        return self.info['ctime']
-
-    def get_radec(self):
-        return self.info['dx'],self.info['dy']
-    def get_empty(self,clear=False):
-        if 'dtype' in self.info.keys():
-            dtype=self.info['dtype']
-        elif 'dat_calib' in self.info.keys():
-            dtype=self.info['dat_calib'].dtype
-        else:            
-            dtype='float'
-        if clear:
-            #return np.zeros(self.info['dat_calib'].shape,dtype=self.info['dat_calib'].dtype)            
-            return np.zeros([self.get_ndet(),self.get_ndata()],dtype=dtype)
-        else:
-            #return np.empty(self.info['dat_calib'].shape,dtype=self.info['dat_calib'].dtype)
-            return np.empty([self.get_ndet(),self.get_ndata()],dtype=dtype)
-    def set_tag(self,tag):
-        self.info['tag']=tag
-    def set_pix(self,map):
-        ipix=map.get_pix(self)
-        #self.info['ipix']=ipix
-        self.info[map.tag]=ipix
-    def copy(self,copy_info=False):
-        if copy_info:
-            myinfo=self.info.copy()
-            for key in myinfo.keys():
-                try:
-                    myinfo[key]=self.info[key].copy()
-                except:
-                    pass
-            tod=Tod(myinfo)
-        else:
-            tod=Tod(self.info)
-        if not(self.jumps is None):
-            try:
-                tod.jumps=self.jumps.copy()
-            except:
-                tod.jumps=self.jumps[:]
-        if not(self.cuts is None):
-            try:
-                tod.cuts=self.cuts.copy()
-            except:
-                tod.cuts=self.cuts[:]
-            tod.cuts=self.cuts[:]
-        tod.noise=self.noise
-            
-        return tod
-    def set_noise(self,modelclass=NoiseSmoothedSVD,dat=None,delayed=False,*args,**kwargs):
-        if delayed:
-            self.noise_args=copy.deepcopy(args)
-            self.noise_kwargs=copy.deepcopy(kwargs)
-            self.noise_delayed=True
-            self.noise_modelclass=modelclass
-        else:
-            self.noise_delayed=False
-            if dat is None:
-                dat=self.info['dat_calib']
-            self.noise=modelclass(dat,*args,**kwargs)
-    def get_det_weights(self):
-        if self.noise is None:
-            print("noise model not set in get_det_weights.")
-            return None
-        try:
-            return self.noise.get_det_weights()
-        except:
-            print("noise model does not support detector weights in get_det_weights.")
-            return None
-    def set_noise_white_masked(self):
-        self.info['noise']='white_masked'
-        self.info['mywt']=np.ones(self.info['dat_calib'].shape[0])
-    def apply_noise_white_masked(self,dat=None):
-        if dat is None:
-            dat=self.info['dat_calib']
-        dd=self.info['mask']*dat*np.repeat([self.info['mywt']],self.info['dat_calib'].shape[1],axis=0).transpose()
-        return dd
-    def set_noise_cm_white(self):
-        print('deprecated usage - please switch to tod.set_noise(minkasi.NoiseCMWhite)')
-        self.set_noise(NoiseCMWhite)
-        return
-
-        u,s,v=np.linalg.svd(self.info['dat_calib'],0)
-        ndet=len(s)
-        ind=np.argmax(s)
-        mode=np.zeros(ndet)
-        #mode[:]=u[:,0]  #bug fixes pointed out by Fernando Zago.  19 Nov 2019
-        #pred=np.outer(mode,v[0,:])
-        mode[:]=u[:,ind]
-        pred=np.outer(mode*s[ind],v[ind,:])
-
-        dat_clean=self.info['dat_calib']-pred
-        myvar=np.std(dat_clean,1)**2
-        self.info['v']=mode
-        self.info['mywt']=1.0/myvar
-        self.info['noise']='cm_white'
-        
-    def apply_noise_cm_white(self,dat=None):
-        print("I'm not sure how you got here (tod.apply_noise_cm_white), but you should not have been able to.  Please complain to someone.")
-        if dat is None:
-            dat=self.info['dat_calib']
-
-        mat=np.dot(self.info['v'],np.diag(self.info['mywt']))
-        lhs=np.dot(self.info['v'],mat.transpose())
-        rhs=np.dot(mat,dat)
-        #if len(lhs)>1:
-        if isinstance(lhs,np.ndarray):
-            cm=np.dot(np.linalg.inv(lhs),rhs)
-        else:
-            cm=rhs/lhs
-        dd=dat-np.outer(self.info['v'],cm)
-        tmp=np.repeat([self.info['mywt']],len(cm),axis=0).transpose()
-        dd=dd*tmp
-        return dd
-    def set_noise_binned_eig(self,dat=None,freqs=None,scale_facs=None,thresh=5.0):
-        if dat is None:
-            dat=self.info['dat_calib']
-        mycov=np.dot(dat,dat.T)
-        mycov=0.5*(mycov+mycov.T)
-        ee,vv=np.linalg.eig(mycov)
-        mask=ee>thresh*thresh*np.median(ee)
-        vecs=vv[:,mask]
-        ts=np.dot(vecs.T,dat)
-        resid=dat-np.dot(vv[:,mask],ts)
-        
-        return resid
-    def set_noise_smoothed_svd(self,fwhm=50,func=None,pars=None,prewhiten=False,fit_powlaw=False):
-        '''If func comes in as not empty, assume we can call func(pars,tod) to get a predicted model for the tod that
-        we subtract off before estimating the noise.'''
-
-        
-        print('deprecated usage - please switch to tod.set_noise(minkasi.NoiseSmoothedSVD)')
-
-        if func is None:
-            self.set_noise(NoiseSmoothedSVD,self.info['dat_calib'])
-        else:
-            dat_use=func(pars,self)
-            dat_use=self.info['dat_calib']-dat_use
-            self.set_noise(NoiseSmoothedSVD,dat_use)
-        return
-
-
-        if func is None:
-            dat_use=self.info['dat_calib']
-        else:
-            dat_use=func(pars,self)
-            dat_use=self.info['dat_calib']-dat_use
-            #u,s,v=numpy.linalg.svd(self.info['dat_calib']-tmp,0)
-        if prewhiten:
-            noisevec=np.median(np.abs(np.diff(dat_use,axis=1)),axis=1)
-            dat_use=dat_use/(np.repeat([noisevec],dat_use.shape[1],axis=0).transpose())
-        u,s,v=np.linalg.svd(dat_use,0)
-        print('got svd')
-        ndet=s.size
-        n=self.info['dat_calib'].shape[1]
-        self.info['v']=np.zeros([ndet,ndet])
-        self.info['v'][:]=u.transpose()
-        dat_rot=np.dot(self.info['v'],self.info['dat_calib'])
-        if fit_powlaw:
-            spec_smooth=0*dat_rot
-            for ind in range(ndet):
-                fitp,datsqr,C=fit_ts_ps(dat_rot[ind,:]);
-                spec_smooth[ind,1:]=C
-        else:
-            dat_trans=mkfftw.fft_r2r(dat_rot)
-            spec_smooth=smooth_many_vecs(dat_trans**2,fwhm)
-        spec_smooth[:,1:]=1.0/spec_smooth[:,1:]
-        spec_smooth[:,0]=0
-        if prewhiten:
-            self.info['noisevec']=noisevec.copy()
-        self.info['mywt']=spec_smooth
-        self.info['noise']='smoothed_svd'
-        #return dat_rot
-        
-    def apply_noise(self,dat=None):
-        if dat is None:
-            #dat=self.info['dat_calib']
-            dat=self.get_data().copy() #the .copy() is here so you don't
-                                       #overwrite data stored in the TOD.
-        if self.noise_delayed:
-            self.noise=self.noise_modelclass(dat,*(self.noise_args), **(self.noise_kwargs))
-            self.noise_delayed=False
-        try:
-            return self.noise.apply_noise(dat)
-        except:
-            print("unable to use class-based noised, falling back onto hardwired.")
-            
-        if self.info['noise']=='cm_white':
-            #print 'calling cm_white'
-            return self.apply_noise_cm_white(dat)
-        if self.info['noise']=='white_masked':
-            return self.apply_noise_white_masked(dat)
-        #if self.info.has_key('noisevec'):
-        if 'noisevec' in self.info:
-            noisemat=np.repeat([self.info['noisevec']],dat.shape[1],axis=0).transpose()
-            dat=dat/noisemat
-        dat_rot=np.dot(self.info['v'],dat)
-
-        datft=mkfftw.fft_r2r(dat_rot)
-        nn=datft.shape[1]
-        datft=datft*self.info['mywt'][:,0:nn]
-        dat_rot=mkfftw.fft_r2r(datft)
-        dat=np.dot(self.info['v'].transpose(),dat_rot)
-        #if self.info.has_key('noisevec'):
-        if 'noisevec' in self.info:
-            dat=dat/noisemat
-        dat[:,0]=0.5*dat[:,0]
-        dat[:,-1]=0.5*dat[:,-1]
-
-        return dat
-    def mapset2tod(self,mapset,dat=None):
-        if dat is None:
-            #dat=0*self.info['dat_calib']
-            dat=self.get_empty(True)
-        for map in mapset.maps:
-            map.map2tod(self,dat)
-        return dat
-    def tod2mapset(self,mapset,dat=None):                     
-        if dat is None:
-            #dat=self.info['dat_calib']
-            dat=self.get_data()
-        for map in mapset.maps:
-            map.tod2map(self,dat)
-    def dot(self,mapset,mapset_out,times=False):
-        #tmp=0.0*self.info['dat_calib']
-        #for map in mapset.maps:
-        #    map.map2tod(self,tmp)
-        t1=time.time()
-        tmp=self.mapset2tod(mapset)
-        t2=time.time()
-        tmp=self.apply_noise(tmp)
-        t3=time.time()
-        self.tod2mapset(mapset_out,tmp)
-        t4=time.time()
-        #for map in mapset_out.maps:
-        #    map.tod2map(self,tmp)
-        if times:
-            return(np.asarray([t2-t1,t3-t2,t4-t3]))
-    def set_jumps(self,jumps):
-        self.jumps=jumps
-    def cut_detectors(self,isgood):
-        #cut all detectors not in boolean array isgood
-        isbad=np.asarray(1-isgood,dtype='bool')
-        bad_inds=np.where(isbad)
-        bad_inds=np.fliplr(bad_inds)
-        bad_inds=bad_inds[0]
-        print(bad_inds)
-        nkeep=np.sum(isgood)
-        for key in self.info.keys():
-            if isinstance(self.info[key],np.ndarray):
-                self.info[key]=slice_with_copy(self.info[key],isgood)
-        if not(self.jumps is None):
-            for i in bad_inds:
-                print('i in bad_inds is ',i)
-                del(self.jumps[i])
-        if not(self.cuts is None):
-            for i in bad_inds:
-                del(self.cuts[i])
-                
-    def timestream_chisq(self,dat=None):
-        if dat is None:
-            dat=self.info['dat_calib']
-        dat_filt=self.apply_noise(dat)
-        chisq=np.sum(dat_filt*dat)
-        return chisq
-    def prior_from_skymap(self,skymap):
-        """stuff.
-        prior_from_skymap(self,skymap):
-        Given e.g. the gradient of a map that has been zeroed under some threshold,
-        return a CutsCompact object that can be used as a prior for solving for per-sample deviations
-        due to strong map gradients.  This is to reduce X's around bright sources.  The input map
-        should be a SkyMap that is non-zero where one wishes to solve for the per-sample deviations, and 
-        the non-zero values should be the standard deviations expected in those pixel.  The returned CutsCompact 
-        object will have the weight (i.e. 1/input squared) in its map.        
-        """
-        tmp=np.zeros(self.info['dat_calib'].shape)
-        skymap.map2tod(self,tmp)
-        mask=(tmp==0)
-        prior=CutsCompact(self)
-        prior.cuts_from_array(mask)
-        prior.get_imap()
-        prior.tod2map(self,tmp)
-        prior.map=1.0/prior.map**2
-        return prior
-
-def slice_with_copy(arr,ind):
-    if isinstance(arr,np.ndarray):
-        myshape=arr.shape
-
-        if len(myshape)==1:
-            ans=np.zeros(ind.sum(),dtype=arr.dtype)
-            print(ans.shape)
-            print(ind.sum())
-            ans[:]=arr[ind]
-        else:   
-            mydims=np.append(np.sum(ind),myshape[1:])
-            print(mydims,mydims.dtype)
-            ans=np.zeros(mydims,dtype=arr.dtype)
-            ans[:,:]=arr[ind,:].copy()
-        return ans
-    return None #should not get here
-class TodVec:
-    def __init__(self):
-        self.tods=[]
-        self.ntod=0
-    def add_tod(self,tod):
-
-        self.tods.append(tod.copy())
-        self.tods[-1].set_tag(self.ntod)
-        self.ntod=self.ntod+1
-    def lims(self):
-        if self.ntod==0:
-            return None
-        xmin,xmax,ymin,ymax=self.tods[0].lims()
-        for i in range(1,self.ntod):
-            x1,x2,y1,y2=self.tods[i].lims()
-            xmin=min(x1,xmin)
-            xmax=max(x2,xmax)
-            ymin=min(y1,ymin)
-            ymax=max(y2,ymax)
-        if have_mpi:
-            print('before reduction lims are ',[xmin,xmax,ymin,ymax])
-            xmin=comm.allreduce(xmin,op=MPI.MIN)
-            xmax=comm.allreduce(xmax,op=MPI.MAX)
-            ymin=comm.allreduce(ymin,op=MPI.MIN)
-            ymax=comm.allreduce(ymax,op=MPI.MAX)
-            print('after reduction lims are ',[xmin,xmax,ymin,ymax])
-        return [xmin,xmax,ymin,ymax]
-    def set_pix(self,map):
-        for tod in self.tods:
-            #ipix=map.get_pix(tod)
-            #tod.info['ipix']=ipix
-            tod.set_pix(map)
-    def set_apix(self):
-        for tod in self.tods:
-            tod.set_apix()
-    def dot_cached(self,mapset,mapset2=None):
-        nthread=get_nthread()
-        mapset2.get_caches()
-        for i in range(self.ntod):
-            tod=self.tods[i]
-            tod.dot(mapset,mapset2)
-        mapset2.clear_caches()
-        if have_mpi:
-            mapset2.mpi_reduce()
-
-        return mapset2
-
-    def get_nsamp(self,reduce=True):
-        tot=0
-        for tod in self.tods:
-            tot=tot+tod.get_nsamp()
-        if reduce:
-            if have_mpi:
-                tot=comm.allreduce(tot)
-        return tot
-
-    def dot(self,mapset,mapset2=None,report_times=False,cache_maps=False):
-        if mapset2 is None:
-            mapset2=mapset.copy()
-            mapset2.clear()
-
-        if cache_maps:
-            mapset2=self.dot_cached(mapset,mapset2)
-            return mapset2
-            
-
-        times=np.zeros(self.ntod)
-        tot_times=0
-        #for tod in self.tods:
-        for i in range(self.ntod):
-            tod=self.tods[i]
-            t1=time.time()
-            mytimes=tod.dot(mapset,mapset2,True)
-            t2=time.time()
-            tot_times=tot_times+mytimes
-            times[i]=t2-t1
-        if have_mpi:
-            mapset2.mpi_reduce()
-        print(tot_times)
-        if report_times:
-            return mapset2,times
-        else:
-            return mapset2
-    def make_rhs(self,mapset,do_clear=False):
-        if do_clear:
-            mapset.clear()
-        for tod in self.tods:
-            dat_filt=tod.apply_noise()
-            for map in mapset.maps:
-                map.tod2map(tod,dat_filt)
-        
-        if have_mpi:
-            mapset.mpi_reduce()
-
-def read_tod_from_fits_cbass(fname,dopol=False,lat=37.2314,lon=-118.2941,v34=True,nm20=False):
-    f=pyfits.open(fname)
-    raw=f[1].data
-    ra=raw['RA']
-    dec=raw['DEC']
-    flag=raw['FLAG']
-    I=0.5*(raw['I1']+raw['I2'])
-
-
-    mjd=raw['MJD']
-    tvec=(mjd-2455977.5+2400000.5)*86400+1329696000
-    #(mjd-2455977.5)*86400+1329696000;
-    dt=np.median(np.diff(tvec))
-
-    dat={}
-    dat['dx']=np.reshape(np.asarray(ra,dtype='float64'),[1,len(ra)])
-    dat['dy']=np.reshape(np.asarray(dec,dtype='float64'),[1,len(dec)])
-    dat['dt']=dt
-    dat['ctime']=tvec
-    if dopol:
-        dat['dx']=np.vstack([dat['dx'],dat['dx']])
-        dat['dy']=np.vstack([dat['dy'],dat['dy']])
-        Q=0.5*(raw['Q1']+raw['Q2'])
-        U=0.5*(raw['U1']+raw['U2'])
-        dat['dat_calib']=np.zeros([2,len(Q)])
-        if v34:  #We believe this is the correct sign convention for V34
-            dat['dat_calib'][0,:]=-U
-            dat['dat_calib'][1,:]=Q
-        else:
-            dat['dat_calib'][0,:]=Q
-            dat['dat_calib'][1,:]=U            
-        az=raw['AZ']
-        el=raw['EL']
-        #JLS- changing default az/el to radians and not degrees in TOD
-        dat['az']=az*np.pi/180
-        dat['el']=el*np.pi/180
-        
-        #dat['AZ']=az
-        #dat['EL']=el
-        #dat['ctime']=tvec
-        dat['mask']=np.zeros([2,len(Q)],dtype='int8')
-        dat['mask'][0,:]=1-raw['FLAG']
-        dat['mask'][1,:]=1-raw['FLAG']
-        if have_qp:
-            Q = qp.QPoint(accuracy='low', fast_math=True, mean_aber=True,num_threads=4)
-            #q_bore = Q.azel2bore(dat['AZ'], dat['EL'], 0*dat['AZ'], 0*dat['AZ'], lon*np.pi/180, lat*np.pi/180, dat['ctime'])
-            q_bore = Q.azel2bore(az,el, 0*az, 0*az, lon, lat, dat['ctime'])
-            q_off = Q.det_offset(0.0,0.0,0.0)
-            #ra, dec, sin2psi, cos2psi = Q.bore2radec(q_off, ctime, q_bore)
-            ra, dec, sin2psi, cos2psi = Q.bore2radec(q_off, tvec, q_bore)
-            tmp=np.arctan2(sin2psi,cos2psi) 
-            tmp=tmp-np.pi/2 #this seems to be needed to get these coordinates to line up with 
-                            #the expected, in IAU convention I believe.  JLS Nov 12 2020
-            #dat['twogamma_saved']=np.arctan2(sin2psi,cos2psi)
-            dat['twogamma_saved']=np.vstack([tmp,tmp+np.pi/2])
-            #print('pointing rms is ',np.std(ra*np.pi/180-dat['dx']),np.std(dec*np.pi/180-dat['dy']))
-            dat['ra']=ra*np.pi/180
-            dat['dec']=dec*np.pi/180
-    else:
-        dat['dat_calib']=np.zeros([1,len(I)])
-        dat['dat_calib'][:]=I
-        dat['mask']=np.zeros([1,len(I)],dtype='int8')
-        dat['mask'][:]=1-raw['FLAG']
-
-
-    dat['pixid']=[0]
-    dat['fname']=fname
-
-    if nm20:
-        try:
-        #kludget to read in bonus cuts, which should be in f[3]
-            raw=f[3].data 
-            dat['nm20_start']=raw['START']
-            dat['nm20_stop']=raw['END']
-            #nm20=0*dat['flag']
-            print(dat.keys())
-            nm20=0*dat['mask']
-            start=dat['nm20_start']
-            stop=dat['nm20_stop']
-            for i in range(len(start)):
-                nm20[:,start[i]:stop[i]]=1
-                #nm20[:,start[i]:stop[i]]=0
-            dat['mask']=dat['mask']*nm20
-        except:
-            print('missing nm20 for ',fname)
-
-    f.close()
-    return dat
-
-def read_tod_from_fits(fname,hdu=1,branch=None):
-    f=pyfits.open(fname)
-    raw=f[hdu].data
-    #print 'sum of cut elements is ',np.sum(raw['UFNU']<9e5)
-    try : #read in calinfo (per-scan beam volumes etc) if present
-        calinfo={'calinfo':True}
-        kwds=('scan','bunit','azimuth','elevatio','beameff','apereff','antgain','gainunc','bmaj','bmin','bpa','parang','beamvol','beamvunc')#for now just hardwired ones we want
-        for kwd in kwds:
-            calinfo[kwd]=f[hdu].header[kwd]
-    except KeyError : 
-        print('WARNING - calinfo information not found in fits file header - to track JytoK etc you may need to reprocess the fits files using mustangidl > revision 932') 
-        calinfo['calinfo']=False
-
-    pixid=raw['PIXID']
-    dets=np.unique(pixid)
-    ndet=len(dets)
-    nsamp=len(pixid)/len(dets)
-    if True:
-        ff=180/np.pi
-        xmin=raw['DX'].min()*ff
-        xmax=raw['DX'].max()*ff
-        ymin=raw['DY'].min()*ff
-        ymax=raw['DY'].max()*ff
-        print('nsamp and ndet are ',ndet,nsamp,len(pixid),' on ',fname, 'with lims ',xmin,xmax,ymin,ymax)
-    else:
-        print('nsamp and ndet are ',ndet,nsamp,len(pixid),' on ',fname)
-    #print raw.names
-    dat={}
-    #this bit of odd gymnastics is because a straightforward reshape doesn't seem to leave the data in
-    #memory-contiguous order, which causes problems down the road
-    #also, float32 is a bit on the edge for pointing, so cast to float64
-    dx=raw['DX']
-    if not(branch is None):
-        bb=branch*np.pi/180.0
-        dx[dx>bb]=dx[dx>bb]-2*np.pi
-    #dat['dx']=np.zeros([ndet,nsamp],dtype=type(dx[0]))
-    ndet=np.int(ndet)
-    nsamp=np.int(nsamp)
-    dat['dx']=np.zeros([ndet,nsamp],dtype='float64')
-    dat['dx'][:]=np.reshape(dx,[ndet,nsamp])[:]
-    dy=raw['DY']
-    #dat['dy']=np.zeros([ndet,nsamp],dtype=type(dy[0]))
-    dat['dy']=np.zeros([ndet,nsamp],dtype='float64')
-    dat['dy'][:]=np.reshape(dy,[ndet,nsamp])[:]
-    if 'ELEV' in raw.names:
-        elev=raw['ELEV']*np.pi/180
-        dat['elev']=np.zeros([ndet,nsamp],dtype='float64')
-        dat['elev'][:]=np.reshape(elev,[ndet,nsamp])[:]
-
-    tt=np.reshape(raw['TIME'],[ndet,nsamp])
-    tt=tt[0,:]
-    dt=np.median(np.diff(tt))
-    dat['dt']=dt
-    pixid=np.reshape(pixid,[ndet,nsamp])
-    pixid=pixid[:,0]
-    dat['pixid']=pixid
-    dat_calib=raw['FNU']
-    #print 'shapes are ',raw['FNU'].shape,raw['UFNU'].shape,np.mean(raw['UFNU']>9e5)
-    #dat_calib[raw['UFNU']>9e5]=0.0
-
-    #dat['dat_calib']=np.zeros([ndet,nsamp],dtype=type(dat_calib[0]))
-    dat['dat_calib']=np.zeros([ndet,nsamp],dtype='float64') #go to double because why not
-    dat_calib=np.reshape(dat_calib,[ndet,nsamp])
-
-    dat['dat_calib'][:]=dat_calib[:]
-    if np.sum(raw['UFNU']>9e5)>0:
-        dat['mask']=np.reshape(raw['UFNU']<9e5,dat['dat_calib'].shape)
-        dat['mask_sum']=np.sum(dat['mask'],axis=0)
-    #print 'cut frac is now ',np.mean(dat_calib==0)
-    #print 'cut frac is now ',np.mean(dat['dat_calib']==0),dat['dat_calib'][0,0]
-    dat['fname']=fname
-    dat['calinfo']=calinfo
-    f.close()
-    return dat
-
-
-def downsample_array_r2r(arr,fac):
-
-    n=arr.shape[1]
-    nn=int(n/fac)
-    arr_ft=mkfftw.fft_r2r(arr)
-    arr_ft=arr_ft[:,0:nn].copy()
-    arr=mkfftw.fft_r2r(arr_ft)/(2*(n-1))
-    return arr
-
-def downsample_vec_r2r(vec,fac):
-
-    n=len(vec)
-    nn=int(n/fac)
-    vec_ft=mkfftw.fft_r2r(vec)
-    vec_ft=vec_ft[0:nn].copy()
-    vec=mkfftw.fft_r2r(vec_ft)/(2*(n-1))
-    return vec
-
-def downsample_tod(dat,fac=10):
-    ndata=dat['dat_calib'].shape[1]
-    keys=dat.keys()
-    for key in dat.keys():
-        try:
-            if len(dat[key].shape)==1:
-                #print('working on downsampling ' + key)
-                #print('shape is ' + repr(dat[key].shape[0])+'  '+repr(n))
-                if len(dat[key]):
-                    #print('working on downsampling ' + key)
-                    dat[key]=downsample_vec_r2r(dat[key],fac)
-            else:
-                if dat[key].shape[1]==ndata:
-                #print 'downsampling ' + key
-                    dat[key]=downsample_array_r2r(dat[key],fac)
-        except:
-            #print 'not downsampling ' + key
-            pass
-    
-
-def truncate_tod(dat,primes=[2,3,5,7,11]):
-    n=dat['dat_calib'].shape[1]
-    lens=find_good_fft_lens(n-1,primes)
-    n_new=lens.max()+1
-    if n_new<n:
-        print('truncating from ',n,' to ',n_new)
-        for key in dat.keys():
-            try:
-                #print('working on key ' + key)
-                if len(dat[key].shape)==1:
-                    if dat[key].shape[0]==n:
-                        dat[key]=dat[key][:n_new].copy()
-                else:
-                    if dat[key].shape[1]==n:
-                        dat[key]=dat[key][:,0:n_new].copy()
-            except:
-                #print('skipping key ' + key)
-                pass
-
-
-
-
-def todvec_from_files_octave(fnames):
-    todvec=TodVec()
-    for fname in fnames:
-        info=read_octave_struct(fname)
-        tod=Tod(info)
-        todvec.add_tod(tod)
-    return todvec
-        
-def make_hits(todvec,map,do_weights=False):
-    hits=map.copy()
-    try:
-        if map.npol>1:
-            hits.set_polstate(map.poltag+'_PRECON')
-    except:
-        pass
-    hits.clear()
-    for tod in todvec.tods:
-        if do_weights:
-            try:
-                weights=tod.get_det_weights()
-                #sz=tod.info['dat_calib'].shape
-                sz=tod.get_data_dims()
-                tmp=np.outer(weights,np.ones(sz[1]))
-                #tmp=np.outer(weights,np.ones(tod.info['dat_calb'].shape[1]))
-            except:
-                print("error in making weight map.  Detector weights requested, but do not appear to be present.  Do you have a noise model?")
-                             
-        else:
-            #tmp=np.ones(tod.info['dat_calib'].shape)
-            tmp=np.ones(tod.get_data_dims())
-        #if tod.info.has_key('mask'):
-        if 'mask' in tod.info:
-            tmp=tmp*tod.info['mask']
-        hits.tod2map(tod,tmp)
-    if have_mpi:
-        print('reducing hits')
-        tot=hits.map.sum()
-        print('starting with total hitcount ' + repr(tot))
-        hits.mpi_reduce()
-        tot=hits.map.sum()
-        print('ending with total hitcount ' + repr(tot))
-    return hits
-
-
-def decimate(vec,nrep=1):
-    for i in range(nrep):
-        if len(vec)%2:
-            vec=vec[:-1]
-        vec=0.5*(vec[0::2]+vec[1::2])
-    return vec
-def plot_ps(vec,downsamp=0):
-    vecft=mkfftw.fft_r2r(vec)
-    
-def get_wcs(lims,pixsize,proj='CAR',cosdec=None,ref_equ=False):
-    w=wcs.WCS(naxis=2)    
-    dec=0.5*(lims[2]+lims[3])
-    if cosdec is None:
-        cosdec=np.cos(dec)
-    if proj=='CAR':
-        #CAR in FITS seems to already correct for cosin(dec), which has me confused, but whatever...
-        cosdec=1.0
-        if ref_equ:
-            w.wcs.crval=[0.0,0.0]
-            #this seems to be a needed hack if you want the position sent
-            #in for the corner to actually be the corner.
-            w.wcs.crpix=[lims[1]/pixsize+1,-lims[2]/pixsize+1]
-            #w.wcs.crpix=[lims[1]/pixsize,-lims[2]/pixsize]
-            #print 'crpix is ',w.wcs.crpix
-        else:
-            w.wcs.crpix=[1.0,1.0]
-            w.wcs.crval=[lims[1]*180/np.pi,lims[2]*180/np.pi]
-        w.wcs.cdelt=[-pixsize/cosdec*180/np.pi,pixsize*180/np.pi]
-        w.wcs.ctype=['RA---CAR','DEC--CAR']
-        return w
-    print('unknown projection type ',proj,' in get_wcs.')
-    return None
-
-
-
-def get_aligned_map_subregion_car(lims,fname=None,big_wcs=None,osamp=1):
-    """Get a wcs for a subregion of a map, with optionally finer pixellization.  
-    Designed for use in e.g. combining ACT maps and Mustang data.  Input arguments
-    are RA/Dec limits for the subregion (which will be tweaked as-needed) and either a 
-    WCS structure or the name of a FITS file containing the WCS info the sub-region
-    will be aligned with."""
-    
-    if big_wcs is None:
-        if fname is None:
-            print("Error in get_aligned_map_subregion_car.  Must send in either a file or a WCS.")
-        big_wcs=wcs.WCS(fname)
-    ll=np.asarray(lims)
-    ll=ll*180/np.pi 
-    
-    #get the ra/dec limits in big pixel coordinates
-    corner1=big_wcs.wcs_world2pix(ll[0],ll[2],0)
-    corner2=big_wcs.wcs_world2pix(ll[1],ll[3],0)
-
-    #get the pixel edges for the corners.  FITS works in
-    #pixel centers, so edges are a half-pixel off
-    corner1[0]=np.ceil(corner1[0])+0.5
-    corner1[1]=np.floor(corner1[1])-0.5
-    corner2[0]=np.floor(corner2[0])-0.5
-    corner2[1]=np.ceil(corner2[1])+0.5
-    
-    corner1_radec=big_wcs.wcs_pix2world(corner1[0],corner1[1],0)
-    corner2_radec=big_wcs.wcs_pix2world(corner2[0],corner2[1],0)
-
-    dra=(corner1_radec[0]-corner2_radec[0])/(corner1[0]-corner2[0])
-    ddec=(corner1_radec[1]-corner2_radec[1])/(corner1[1]-corner2[1])
-    assert(np.abs(dra/ddec)-1<1e-5)  #we are not currently smart enough to deal with rectangular pixels
-    
-    lims_use=np.asarray([corner1_radec[0],corner2_radec[0],corner1_radec[1],corner2_radec[1]])
-    pixsize=ddec/osamp
-    lims_use=lims_use+np.asarray([0.5,-0.5,0.5,-0.5])*pixsize
-    
-    small_wcs=get_wcs(lims_use*np.pi/180,pixsize*np.pi/180,ref_equ=True)
-    imin=np.int(np.round(corner2[0]+0.5))
-    jmin=np.int(np.round(corner1[1]+0.5))
-    map_corner=np.asarray([imin,jmin],dtype='int')
-    lims_use=lims_use*np.pi/180
-
-    return small_wcs,lims_use,map_corner
-
-
-
-
-
-
-def fit_linear_ps_uncorr(dat,vecs,tol=1e-3,guess=None,max_iter=15):
-    if guess is None:
-        lhs=np.dot(vecs,vecs.transpose())
-        rhs=np.dot(vecs,dat**2)
-        guess=np.dot(np.linalg.inv(lhs),rhs) 
-        guess=0.5*guess #scale down since we're less likely to run into convergence issues if we start low
-        #print guess
-    fitp=guess.copy()
-    converged=False
-    npp=len(fitp)
-    iter=0
-    
-    grad_tr=np.zeros(npp)
-    grad_chi=np.zeros(npp)
-    curve=np.zeros([npp,npp])
-    datsqr=dat*dat
-    while (converged==False):
-        iter=iter+1
-        C=np.dot(fitp,vecs)
-        Cinv=1.0/C
-        for i in range(npp):
-            grad_chi[i]=0.5*np.sum(datsqr*vecs[i,:]*Cinv*Cinv)
-            grad_tr[i]=-0.5*np.sum(vecs[i,:]*Cinv)
-            for j in range(i,npp):
-                #curve[i,j]=-0.5*np.sum(datsqr*Cinv*Cinv*Cinv*vecs[i,:]*vecs[j,:]) #data-only curvature
-                #curve[i,j]=-0.5*np.sum(Cinv*Cinv*vecs[i,:]*vecs[j,:]) #Fisher curvature
-                curve[i,j]=0.5*np.sum(Cinv*Cinv*vecs[i,:]*vecs[j,:])-np.sum(datsqr*Cinv*Cinv*Cinv*vecs[i,:]*vecs[j,:]) #exact
-                curve[j,i]=curve[i,j]
-        grad=grad_chi+grad_tr
-        curve_inv=np.linalg.inv(curve)
-        errs=np.diag(curve_inv)
-        dp=np.dot(grad,curve_inv)
-        fitp=fitp-dp
-        frac_shift=dp/errs
-        #print dp,errs,frac_shift
-        if np.max(np.abs(frac_shift))<tol:
-            print('successful convergence after ',iter,' iterations with error estimate ',np.max(np.abs(frac_shift)))
-            converged=True
-            print(C[0],C[-1])
-        if iter==max_iter:
-            print('not converging after ',iter,' iterations in fit_linear_ps_uncorr with current convergence parameter ',np.max(np.abs(frac_shift)))
-            converged=True
-            
-    return fitp
-
-def get_curve_deriv_powspec(fitp,nu_scale,lognu,datsqr,vecs):
-    vec=nu_scale**fitp[2]
-    C=fitp[0]+fitp[1]*vec
-    Cinv=1.0/C
-    vecs[1,:]=vec
-    vecs[2,:]=fitp[1]*lognu*vec
-    grad_chi=0.5*np.dot(vecs,datsqr*Cinv*Cinv)
-    grad_tr=-0.5*np.dot(vecs,Cinv)
-    grad=grad_chi+grad_tr
-    np=len(grad_chi)
-    curve=np.zeros([np,np])
-    for i in range(np):
-        for j in range(i,np):
-            curve[i,j]=0.5*np.sum(Cinv*Cinv*vecs[i,:]*vecs[j,:])-np.sum(datsqr*Cinv*Cinv*Cinv*vecs[i,:]*vecs[j,:])
-            curve[j,i]=curve[i,j]
-    like=-0.5*sum(datsqr*Cinv)-0.5*sum(np.log(C))
-    return like,grad,curve,C
-
-def fit_ts_ps(dat,dt=1.0,ind=-1.5,nu_min=0.0,nu_max=np.inf,scale_fac=1.0,tol=0.01):
-
-    datft=mkfftw.fft_r2r(dat)
-    n=len(datft)
-
-    dnu=0.5/(len(dat)*dt) #coefficient should reflect the type of fft you did...
-    nu=dnu*np.arange(n)
-    isgood=(nu>nu_min)&(nu<nu_max)
-    datft=datft[isgood]
-    nu=nu[isgood]
-    n=len(nu)
-    vecs=np.zeros([2,n])
-    vecs[0,:]=1.0 #white noise
-    vecs[1,:]=nu**ind
-    guess=fit_linear_ps_uncorr(datft,vecs)
-    pred=np.dot(guess,vecs)
-    #pred=guess[0]*vecs[0]+guess[1]*vecs[1]
-    #return pred
-
-    rat=vecs[1,:]*guess[1]/(vecs[0,:]*guess[0])
-    #print 'rat lims are ',rat.max(),rat.min()
-    my_ind=np.max(np.where(rat>1)[0])
-    nu_ref=np.sqrt(nu[my_ind]*nu[0]) #WAG as to a sensible frequency pivot point
-
-    #nu_ref=0.2*nu[my_ind] #WAG as to a sensible frequency pivot point
-    #print 'knee is roughly at ',nu[my_ind],nu_ref
-
-    #model = guess[1]*nu^ind+guess[0]
-    #      = guess[1]*(nu/nu_ref*nu_ref)^ind+guess[0]
-    #      = guess[1]*(nu_ref)^in*(nu/nu_ref)^ind+guess[0]
-
-    nu_scale=nu/nu_ref
-    guess_scale=guess.copy()
-    guess_scale[1]=guess[1]*(nu_ref**ind)
-    #print 'guess is ',guess
-    #print 'guess_scale is ',guess_scale
-    C_scale=guess_scale[0]+guess_scale[1]*(nu_scale**ind)
-    
-
-    fitp=np.zeros(3)
-    fitp[0:2]=guess_scale
-    fitp[2]=ind
-
-    npp=3
-    vecs=np.zeros([npp,n])
-    vecs[0,:]=1.0
-    lognu=np.log(nu_scale)
-    curve=np.zeros([npp,npp])
-    grad_chi=np.zeros(npp)
-    grad_tr=np.zeros(npp)
-    datsqr=datft**2
-    #for robustness, start with downscaling 1/f part
-    fitp[1]=0.5*fitp[1]
-    like,grad,curve,C=get_curve_deriv_powspec(fitp,nu_scale,lognu,datsqr,vecs)
-    lamda=0.0
-    #print 'starting likelihood is',like
-    for iter in range(50):
-        tmp=curve+lamda*np.diag(np.diag(curve))
-        curve_inv=np.linalg.inv(tmp)
-        dp=np.dot(grad,curve_inv)
-        trial_fitp=fitp-dp
-        errs=np.sqrt(-np.diag(curve_inv))
-        frac=dp/errs
-        new_like,new_grad,new_curve,C=get_curve_deriv_powspec(trial_fitp,nu_scale,lognu,datsqr,vecs)
-
-        if (new_like>like):
-        #if True:
-            like=new_like
-            grad=new_grad
-            curve=new_curve
-            fitp=trial_fitp
-            lamda=update_lamda(lamda,True)
-        else:
-            lamda=update_lamda(lamda,False)
-        if (lamda==0)&(np.max(np.abs(frac))<tol):
-            converged=True
-        else:
-            converged=False
-        if False:
-            vec=nu_scale**fitp[2]
-            C=fitp[0]+fitp[1]*vec
-            Cinv=1.0/C
-            vecs[1,:]=vec
-            vecs[2,:]=fitp[1]*lognu*vec
-            like=-0.5*np.sum(datsqr*Cinv)-0.5*np.sum(np.log(C))
-            for i in range(np):
-                grad_chi[i]=0.5*np.sum(datsqr*vecs[i,:]*Cinv*Cinv)
-                grad_tr[i]=-0.5*np.sum(vecs[i,:]*Cinv)
-                for j in range(i,np):
-                    curve[i,j]=0.5*np.sum(Cinv*Cinv*vecs[i,:]*vecs[j,:])-np.sum(datsqr*Cinv*Cinv*Cinv*vecs[i,:]*vecs[j,:])
-                    curve[j,i]=curve[i,j]
-            grad=grad_chi+grad_tr
-            curve_inv=np.linalg.inv(curve)
-            errs=np.diag(curve_inv)
-            dp=np.dot(grad,curve_inv)
-            fitp=fitp-dp*scale_fac
-            frac_shift=dp/errs
-
-        #print fitp,errs,frac_shift,np.mean(np.abs(new_grad-grad))
-        #print fitp,grad,frac,lamda
-        if converged:
-            print('converged after ',iter,' iterations')
-            break
-
-
-
-    #C=np.dot(guess,vecs)
-    print('mean diff is ',np.mean(np.abs(C_scale-C)))
-    #return datft,vecs,nu,C
-    return fitp,datsqr,C
-    
-def get_derivs_tod_isosrc(pars,tod,niso=None):
-    np_src=4
-    np_iso=5
-    #nsrc=(len(pars)-np_iso)/np_src
-    npp=len(pars)
-    if niso is None:
-        niso=(npp%np_src)/(np_iso-np_src)
-    nsrc=(npp-niso*np_iso)/np_src
-    #print nsrc,niso
-    
-
-    fitp_iso=np.zeros(np_iso)
-    fitp_iso[:]=pars[:np_iso]
-    #print 'fitp_iso is ',fitp_iso
-    derivs_iso,f_iso=derivs_from_isobeta_c(fitp_iso,tod)
-
-    #nn=tod.info['dat_calib'].size
-    nn=tod.get_nsamp()
-    derivs=np.reshape(derivs_iso,[np_iso,nn])
-    pred=f_iso
-
-    for ii in range(nsrc):
-        fitp_src=np.zeros(np_src)
-        istart=np_iso+ii*np_src
-        fitp_src[:]=pars[istart:istart+np_src]
-        derivs_src,f_src=derivs_from_gauss_c(fitp_src,tod)
-        pred=pred+f_src
-        derivs_src_tmp=np.reshape(derivs_src,[np_src,nn])
-        derivs=np.append(derivs,derivs_src_tmp,axis=0)
-    return pred,derivs
-
-def get_curve_deriv_tod_manygauss(pars,tod,return_vecs=False):
-    npp=4
-    nsrc=len(pars)//npp
-    fitp_gauss=np.zeros(npp)
-    #dat=tod.info['dat_calib']
-    dat=tod.get_data()
-    big_derivs=np.zeros([npp*nsrc,dat.shape[0],dat.shape[1]])
-    pred=0
-    curve=np.zeros([npp*nsrc,npp*nsrc])
-    deriv=np.zeros([npp*nsrc])
-    for i in range(nsrc):
-        fitp_gauss[:]=pars[i*npp:(i+1)*npp]
-        derivs,src_pred=derivs_from_gauss_c(fitp_gauss,tod)
-        pred=pred+src_pred
-        big_derivs[i*npp:(i+1)*npp,:,:]=derivs
-    delt=dat-pred
-    delt_filt=tod.apply_noise(delt)
-    chisq=0.5*np.sum(delt[:,0]*delt_filt[:,0])
-    chisq=chisq+0.5*np.sum(delt[:,-1]*delt_filt[:,-1])
-    chisq=chisq+np.sum(delt[:,1:-1]*delt_filt[:,1:-1])
-    for i in range(npp*nsrc):
-        deriv_filt=tod.apply_noise(big_derivs[i,:,:])
-        for j in range(i,npp*nsrc):
-            curve[i,j]=curve[i,j]+0.5*np.sum(deriv_filt[:,0]*big_derivs[j,:,0])
-            curve[i,j]=curve[i,j]+0.5*np.sum(deriv_filt[:,-1]*big_derivs[j,:,-1])
-            curve[i,j]=curve[i,j]+np.sum(deriv_filt[:,1:-1]*big_derivs[j,:,1:-1])
-            curve[j,i]=curve[i,j]
-            #print i,j,curve[i,j]
-        deriv[i]=deriv[i]+0.5*np.sum(deriv_filt[:,0]*delt[:,0])
-        deriv[i]=deriv[i]+0.5*np.sum(deriv_filt[:,-1]*delt[:,-1])
-        deriv[i]=deriv[i]+np.sum(deriv_filt[:,1:-1]*delt[:,1:-1])
-    return curve,deriv,chisq
-def get_curve_deriv_tod_isosrc(pars,tod,return_vecs=False):
-    np_src=4
-    np_iso=5
-    nsrc=(len(pars)-np_iso)/np_src
-    #print 'nsrc is ',nsrc
-    fitp_iso=np.zeros(np_iso)
-    fitp_iso[:]=pars[:np_iso]
-    #print 'fitp_iso is ',fitp_iso
-    derivs_iso,f_iso=derivs_from_isobeta_c(fitp_iso,tod)
-    derivs_iso_filt=0*derivs_iso
-    #tmp=0*tod.info['dat_calib']
-    tmp=tod.get_empty(True)
-    #nn=tod.info['dat_calib'].size
-    nn=tod.get_nsamp
-    for i in range(np_iso):
-        tmp[:,:]=derivs_iso[i,:,:]
-        derivs_iso_filt[i,:,:]=tod.apply_noise(tmp)
-    derivs=np.reshape(derivs_iso,[np_iso,nn])
-    derivs_filt=np.reshape(derivs_iso_filt,[np_iso,nn])
-    pred=f_iso
-
-    for ii in range(nsrc):
-        fitp_src=np.zeros(np_src)
-        istart=np_iso+ii*np_src
-        fitp_src[:]=pars[istart:istart+np_src]
-        #print 'fitp_src is ',fitp_src
-        derivs_src,f_src=derivs_from_gauss_c(fitp_src,tod)
-        pred=pred+f_src
-        derivs_src_filt=0*derivs_src
-        for i in range(np_src):
-            tmp[:,:]=derivs_src[i,:,:]
-            derivs_src_filt[i,:,:]=tod.apply_noise(tmp)
-        derivs_src_tmp=np.reshape(derivs_src,[np_src,nn])
-        derivs=np.append(derivs,derivs_src_tmp,axis=0)
-        derivs_src_tmp=np.reshape(derivs_src_filt,[np_src,nn])
-        derivs_filt=np.append(derivs_filt,derivs_src_tmp,axis=0)
-
-    #delt_filt=tod.apply_noise(tod.info['dat_calib']-pred)
-    delt_filt=tod.apply_noise(tod.get_data()-pred)
-    delt_filt=np.reshape(delt_filt,nn)
-
-    #dvec=np.reshape(tod.info['dat_calib'],nn)
-    dvec=np.ravel(tod.get_data())
-    #predvec=np.reshape(pred,nn)
-    predvec=np.ravel(pred)
-    delt=dvec-predvec
-    
-
-
-
-    grad=np.dot(derivs_filt,delt)
-    grad2=np.dot(derivs,delt_filt)
-    curve=np.dot(derivs_filt,derivs.transpose())
-    #return pred
-    if return_vecs:
-        return grad,grad2,curve,derivs,derivs_filt,delt,delt_filt
-    else:
-        return grad,grad2,curve
-
-    
-
-def get_timestream_chisq_from_func(func,pars,tods):
-    chisq=0.0
-    for tod in tods.tods:
-        derivs,pred=func(pars,tod)
-        #delt=tod.info['dat_calib']-pred
-        delt=tod.get_data()-pred
-        delt_filt=tod.apply_noise(delt)
-        delt_filt[:,0]=delt_filt[:,0]*0.5
-        delt_filt[:,-1]=delt_filt[:,-1]*0.5
-        chisq=chisq+np.sum(delt*delt_filt)
-    return chisq
-
-def get_timestream_chisq_curve_deriv_from_func(func,pars,tods,rotmat=None,*args,**kwargs):
-    chisq=0.0
-    grad=0.0
-    curve=0.0
-    #print 'inside func, len(tods) is ',len(tods.tods),len(pars)
-    for tod in tods.tods:
-        #print 'type of tod is ',type(tod)
-        derivs,pred=func(pars,tod,*args,**kwargs)
-        if not(rotmat is None):
-            derivs=np.dot(rotmat.transpose(),derivs)
-        derivs=np.reshape(derivs,[derivs.shape[0],np.product(derivs.shape[1:])])
-        derivs_filt=0*derivs
-        #print('derivs_filt shape is ',derivs_filt.shape)
-        #derivs_filt=np.reshape(derivs_filt,[derivs_filt.shape[0],np.product(derivs_filt.shape[1:])])
-        #sz=tod.info['dat_calib'].shape
-        sz=tod.get_data_dims()
-        tmp=np.zeros(sz)
-        npp=derivs.shape[0]
-        nn=np.product(derivs.shape[1:])
-        #delt=tod.info['dat_calib']-pred
-        delt=tod.get_data()-pred
-        delt_filt=tod.apply_noise(delt)
-
-        for i in range(npp):
-            tmp[:,:]=np.reshape(derivs[i,:],sz)
-            tmp_filt=tod.apply_noise(tmp)
-            #tmp_filt[:,1:-1]=tmp_filt[:,1:-1]*2
-            tmp_filt[:,0]=tmp_filt[:,0]*0.5
-            tmp_filt[:,-1]=tmp_filt[:,-1]*0.5
-            derivs_filt[i,:]=np.reshape(tmp_filt,nn)
-        delt=np.reshape(delt,nn)
-        delt_filt=np.reshape(delt_filt,nn)
-        grad1=np.dot(derivs,delt_filt)
-        grad2=np.dot(derivs_filt,delt)
-        #print 'grad error is ',np.mean(np.abs((grad1-grad2)/(0.5*(np.abs(grad1)+np.abs(grad2)))))
-        grad=grad+0.5*(grad1+grad2)
-        curve=curve+np.dot(derivs,derivs_filt.transpose())
-        chisq=chisq+np.dot(delt,delt_filt)
-    curve=0.5*(curve+curve.transpose())
-    if have_mpi:
-        curve=comm.allreduce(curve)
-        grad=comm.allreduce(grad)
-        chisq=comm.allreduce(chisq)
-    return chisq,grad,curve
-
-def get_ts_derivs_many_funcs(tod,pars,npar_fun,funcs,func_args=None,*args,**kwargs):
-    #ndet=tod.info['dat_calib'].shape[0]
-    #ndat=tod.info['dat_calib'].shape[1]
-    ndet=tod.get_ndet()
-    ndat=tod.get_ndata()
-    npar=np.sum(np.asarray(npar_fun),dtype='int')
-    #vals=np.zeros([ndet,ndat])
-    
-    pred=0
-    derivs=np.zeros([npar,ndet,ndat])
-    icur=0
-    for i in range(len(funcs)):
-        tmp=pars[icur:icur+npar_fun[i]].copy()
-        myderivs,mypred=funcs[i](tmp,tod,*args,**kwargs)
-        pred=pred+mypred
-        derivs[icur:icur+npar_fun[i],:,:]=myderivs
-        icur=icur+npar_fun[i]
-    return derivs,pred
-    #derivs,pred=funcs[i](pars,tod)
-def get_ts_curve_derivs_many_funcs(todvec,pars,npar_fun,funcs,driver=get_ts_derivs_many_funcs,*args,**kwargs):
-    curve=0
-    grad=0
-    chisq=0
-    for tod in todvec.tods:
-        derivs,pred=driver(tod,pars,npar_fun,funcs,*args,**kwargs)
-        npar=derivs.shape[0]
-        ndet=derivs.shape[1]
-        ndat=derivs.shape[2]
-
-        #pred_filt=tod.apply_noise(pred)
-        derivs_filt=np.empty(derivs.shape)
-        for i in range(npar):
-            derivs_filt[i,:,:]=tod.apply_noise(derivs[i,:,:])        
-
-        derivs=np.reshape(derivs,[npar,ndet*ndat])
-        derivs_filt=np.reshape(derivs_filt,[npar,ndet*ndat])
-        #delt=tod.info['dat_calib']-pred
-        delt=tod.get_data()-pred
-        delt_filt=tod.apply_noise(delt)
-        chisq=chisq+np.sum(delt*delt_filt)
-        delt=np.reshape(delt,ndet*ndat)
-        #delt_filt=np.reshape(delt_filt,[1,ndet*ndat])
-        grad=grad+np.dot(derivs_filt,delt.T)
-        #grad2=grad2+np.dot(derivs,delt_filt.T)
-        curve=curve+np.dot(derivs_filt,derivs.T)
-    if have_mpi:
-        chisq=comm.allreduce(chisq)
-        grad=comm.allreduce(grad)
-        curve=comm.allreduce(curve)
-    return chisq,grad,curve
-
-
-
-def update_lamda(lamda,success):
-    if success:
-        if lamda<0.2:
-            return 0
-        else:
-            return lamda/np.sqrt(2)
-    else:
-        if lamda==0.0:
-            return 1.0
-        else:
-            return 2.0*lamda
-
-def invscale(mat,do_invsafe=False):
-<<<<<<< HEAD
-    vec=1/np.sqrt(np.diag(mat))
-=======
-    vec=1/np.sqrt(abs(np.diag(mat)))
->>>>>>> f74343dc
-    vec[np.where(vec == np.inf)[0]] = 1e-10
-    mm=np.outer(vec,vec)
-    mat=mm*mat
-    #ee,vv=np.linalg.eig(mat)
-    #print 'rcond is ',ee.max()/ee.min(),vv[:,np.argmin(ee)]
-    if do_invsafe:
-        return mm*invsafe(mat)
-    else:
-<<<<<<< HEAD
-        return mm*np.linalg.inv(mat)
-
-def _par_step(grad,curve,to_fit,lamda,flat_priors=None,return_full=False):
-=======
-        try:
-            return mm*np.linalg.inv(mat)
-        except:
-            return mm*np.linalg.pinv(mat)
-        
-def _par_step(grad,curve,to_fit,lamda,return_full=False):
->>>>>>> f74343dc
-    curve_use=curve+lamda*np.diag(np.diag(curve))
-    if to_fit is None:
-        step=np.dot(invscale(curve_use,True),grad)
-        errs=np.sqrt(np.diag(invscale(curve_use,True)))
-    else:
-        curve_use=curve_use[to_fit,:]
-        curve_use=curve_use[:,to_fit]
-        grad_use=grad[to_fit]
-        step=np.dot(invscale(curve_use),grad_use)
-        step_use=np.zeros(len(to_fit))
-        step_use[to_fit]=step
-        errs_tmp=np.sqrt(np.diag(invscale(curve_use,True)))
-        errs=np.zeros(len(to_fit))
-        errs[to_fit]=errs_tmp
-        step=step_use
-    #print('step shape ',step.shape,step)
-    if return_full:
-        return step,errs
-    else:
-        return step
-
-def fit_timestreams_with_derivs_manyfun(funcs,pars,npar_fun,tods,to_fit=None,to_scale=None,tol=1e-2,chitol=1e-4,maxiter=10,scale_facs=None,driver=get_ts_derivs_many_funcs, priors=None, prior_vals=None):
-    lamda=0
-    t1=time.time()
-    chisq,grad,curve=get_ts_curve_derivs_many_funcs(tods,pars,npar_fun,funcs,driver=driver)
-    t2=time.time()
-    if myrank==0:
-        print('starting chisq is ',chisq,' with ',t2-t1,' seconds to get curvature')
-    if to_fit is None:
-        #If to_fit is not already defined, define it an intialize it to true
-        #we're going to use it to handle not stepping for flat priors
-        to_fit = np.ones(len(pars),dtype='bool')
-
-    for iter in range(maxiter):
-        temp_to_fit = np.copy(to_fit) #Make a copy of to fit, so we can temporarily set values to false 
-        if np.any(priors):
-            #first build a mask that will identify parameters with flat priors
-            flat_mask = np.where((priors == 'flat'))[0]
-
-            for flat_id in flat_mask:
-                print(pars[flat_id])
-                if (pars[flat_id] == prior_vals[flat_id][0]) or (pars[flat_id] == prior_vals[flat_id][1]):
-                    #Check to see if we're at the boundry values, if so don't fit for this iter
-                    temp_to_fit[flat_id] = False
-                 
-            #Make the new step
-            pars_new = pars + _par_step(grad, curve, temp_to_fit, lamda)
-            #check to see if we're outside the range for the flat priors: if so, peg them
-            print('old gamma: ', pars_new[flat_id])
-            for flat_id in flat_mask:
-                if (pars_new[flat_id] < prior_vals[flat_id][0]): pars_new[flat_id] = prior_vals[flat_id][0]
-                elif (pars_new[flat_id] > prior_vals[flat_id][1]): pars_new[flat_id] = prior_vals[flat_id][1]
-            print('new gamma: ',pars_new[flat_id])
-        else:
-            pars_new=pars+_par_step(grad,curve,to_fit,lamda)
-        chisq_new,grad_new,curve_new=get_ts_curve_derivs_many_funcs(tods,pars_new,npar_fun,funcs,driver=driver)
-        if chisq_new<chisq:
-            if myrank==0:
-                print('accepting with delta_chisq ',chisq_new-chisq,' and lamda ',lamda,pars_new.shape)
-                print(repr(pars_new))
-            pars=pars_new
-            curve=curve_new
-            grad=grad_new
-            lamda=update_lamda(lamda,True)
-            if (chisq-chisq_new<chitol)&(lamda==0):
-                step,errs=_par_step(grad,curve,temp_to_fit,lamda,return_full=True)
-                return pars,chisq_new,curve_new,errs
-            else:
-                chisq=chisq_new
-        else:
-            if myrank==0:
-                print('rejecting with delta_chisq ',chisq_new-chisq,' and lamda ',lamda)
-            lamda=update_lamda(lamda,False)
-        sys.stdout.flush()
-    if myrank==0:
-        print("fit_timestreams_with_derivs_manyfun failed to converge after ",maxiter," iterations.")    
-    step,errs=_par_step(grad,curve,temp_to_fit,lamda,return_full=True)
-    return pars,chisq,curve,errs
-        
-def fit_timestreams_with_derivs(func,pars,tods,to_fit=None,to_scale=None,tol=1e-2,chitol=1e-4,maxiter=10,scale_facs=None):
-    if not(to_fit is None):
-        #print 'working on creating rotmat'
-        to_fit=np.asarray(to_fit,dtype='int64')
-        inds=np.unique(to_fit)
-        nfloat=np.sum(to_fit==1)
-        ncovary=np.sum(inds>1)
-        nfit=nfloat+ncovary
-        rotmat=np.zeros([len(pars),nfit])
-        
-        solo_inds=np.where(to_fit==1)[0]
-        icur=0
-        for ind in solo_inds:
-            rotmat[ind,icur]=1.0
-            icur=icur+1
-        if ncovary>0:
-            group_inds=inds[inds>1]
-            for ind in group_inds:
-                ii=np.where(to_fit==ind)[0]
-                rotmat[ii,icur]=1.0
-                icur=icur+1
-    else:
-        rotmat=None
-        
-    iter=0
-    converged=False
-    pp=pars.copy()
-    lamda=0.0
-    chi_ref,grad,curve=get_timestream_chisq_curve_deriv_from_func(func,pp,tods,rotmat)
-    chi_cur=chi_ref
-    iter=0
-    while (converged==False) and (iter<maxiter):
-        iter=iter+1
-        curve_tmp=curve+lamda*np.diag(np.diag(curve))
-        #curve_inv=np.linalg.inv(curve_tmp)
-        curve_inv=invscale(curve_tmp)
-        shifts=np.dot(curve_inv,grad)
-        if not(rotmat is None):
-            shifts_use=np.dot(rotmat,shifts)
-        else:
-            shifts_use=shifts
-        pp_tmp=pp+shifts_use
-        chi_new=get_timestream_chisq_from_func(func,pp_tmp,tods)
-        if chi_new<=chi_cur+chitol: #add in a bit of extra tolerance in chi^2 in case we're bopping about the minimum
-            success=True
-        else:
-            success=False
-        if success:
-            pp=pp_tmp
-            chi_cur=chi_new
-            chi_tmp,grad,curve=get_timestream_chisq_curve_deriv_from_func(func,pp,tods,rotmat)
-        lamda=update_lamda(lamda,success)
-        if (lamda==0)&success:
-            errs=np.sqrt(np.diag(curve_inv))
-            conv_fac=np.max(np.abs(shifts/errs))
-            if (conv_fac<tol):
-                print('we have converged')
-                converged=True
-        else:
-            conv_fac=None
-        to_print=np.asarray([3600*180.0/np.pi,3600*180.0/np.pi,3600*180.0/np.pi,1.0,1.0,3600*180.0/np.pi,3600*180.0/np.pi,3600*180.0/np.pi*np.sqrt(8*np.log(2)),1.0])*(pp-pars)
-        print('iter',iter,' max_shift is ',conv_fac,' with lamda ',lamda,chi_ref-chi_cur,chi_ref-chi_new)
-    return pp,chi_cur
-def _fit_timestreams_with_derivs_old(func,pars,tods,to_fit=None,to_scale=None,tol=1e-2,maxiter=10,scale_facs=None):
-    '''Fit a model to timestreams.  func should return the model and the derivatives evaluated at 
-    the parameter values in pars.  to_fit says which parameters to float.  0 to fix, 1 to float, and anything
-    larger than 1 is expected to vary together (e.g. shifting a TOD pointing mode you could put in a 2 for all RA offsets 
-    and a 3 for all dec offsets.).  to_scale will normalize
-    by the input value, so one can do things like keep relative fluxes locked together.'''
-    
-
-    if not(to_fit is None):
-        #print 'working on creating rotmat'
-        to_fit=np.asarray(to_fit,dtype='int64')
-        inds=np.unique(to_fit)
-        nfloat=np.sum(to_fit==1)
-        ncovary=np.sum(inds>1)
-        nfit=nfloat+ncovary
-        rotmat=np.zeros([len(pars),nfit])
-
-        solo_inds=np.where(to_fit==1)[0]
-        icur=0
-        for ind in solo_inds:
-            rotmat[ind,icur]=1.0
-            icur=icur+1
-        if ncovary>0:
-            group_inds=inds[inds>1]
-            for ind in group_inds:
-                ii=np.where(to_fit==ind)[0]
-                rotmat[ii,icur]=1.0
-                icur=icur+1
-
-        
-    iter=0
-    converged=False
-    pp=pars.copy()
-    while (converged==False) and (iter<maxiter):
-        curve=0.0
-        grad=0.0
-        chisq=0.0
-        
-        for tod in tods.tods:
-            #sz=tod.info['dat_calib'].shape
-            sz=tod.get_data_dims()
-            pred,derivs=func(pp,tod)
-            if not (to_fit is None):
-                derivs=np.dot(rotmat.transpose(),derivs)
-            derivs_filt=0*derivs
-            tmp=np.zeros(sz)
-            npp=derivs.shape[0]
-            nn=derivs.shape[1]
-            #delt=tod.info['dat_calib']-pred
-            delt=tod.get_data()-pred
-            delt_filt=tod.apply_noise(delt)
-            for i in range(npp):
-                tmp[:,:]=np.reshape(derivs[i,:],sz)
-                tmp_filt=tod.apply_noise(tmp)
-                derivs_filt[i,:]=np.reshape(tmp_filt,nn)
-            delt=np.reshape(delt,nn)
-            delt_filt=np.reshape(delt_filt,nn)
-            grad1=np.dot(derivs,delt_filt)
-            grad2=np.dot(derivs_filt,delt)
-            grad=grad+0.5*(grad1+grad2)
-            curve=curve+np.dot(derivs,derivs_filt.transpose())
-            chisq=chisq+np.dot(delt,delt_filt)
-        if iter==0:
-            chi_ref=chisq
-        curve=0.5*(curve+curve.transpose())
-        curve=curve+2.0*np.diag(np.diag(curve)) #double the diagonal for testing purposes
-        curve_inv=np.linalg.inv(curve)
-        errs=np.sqrt(np.diag(curve_inv))
-        shifts=np.dot(curve_inv,grad)
-        #print errs,shifts
-        conv_fac=np.max(np.abs(shifts/errs))
-        if conv_fac<tol:
-            print('We have converged.')
-            converged=True
-        if not (to_fit is None):
-            shifts=np.dot(rotmat,shifts)
-        if not(scale_facs is None):
-            if iter<len(scale_facs):
-                print('rescaling shift by ',scale_facs[iter])
-                shifts=shifts*scale_facs[iter]
-        to_print=np.asarray([3600*180.0/np.pi,3600*180.0/np.pi,3600*180.0/np.pi,1.0,1.0,3600*180.0/np.pi,3600*180.0/np.pi,3600*180.0/np.pi*np.sqrt(8*np.log(2)),1.0])*(pp-pars)
-        print('iter ',iter,' max shift is ',conv_fac,' with chisq improvement ',chi_ref-chisq,to_print) #converged,pp,shifts
-        pp=pp+shifts
-
-        iter=iter+1
-    return pp,chisq
-
-
-def split_dict(mydict,vec,thresh):
-    #split a dictionary into sub-dictionaries wherever a gap in vec is larger than thresh.
-    #useful for e.g. splitting TODs where there's a large time gap due to cuts.
-    inds=np.where(np.diff(vec)>thresh)[0]
-    #print(inds,len(inds))
-    if len(inds)==0:
-        return [mydict]
-    ndict=len(inds)+1
-    inds=np.hstack([[0],inds+1,[len(vec)]])
-    #print(inds)
-
-    out=[None]*ndict
-    for i in range(ndict):
-        out[i]={}
-    for key in mydict.keys():
-        tmp=mydict[key]
-        for i in range(ndict):
-            out[i][key]=tmp
-        try:
-            dims=tmp.shape
-            ndim=len(dims)
-            if ndim==1:
-                if dims[0]==len(vec):
-                    for i in range(ndict):
-                        out[i][key]=tmp[inds[i]:inds[i+1]].copy()
-            if ndim==2:
-                if dims[1]==len(vec):
-                    for i in range(ndict):
-                        out[i][key]=tmp[:,inds[i]:inds[i+1]].copy()
-                elif dims[0]==len(vec):
-                    for i in range(ndict):
-                        out[i][key]=tmp[inds[i]:inds[i+1],:].copy()
-        except:
-            continue
-            #print('copying ',key,' unchanged')
-            #don't need below as it's already copied by default
-            #for i in range(ndict):
-            #    out[i][key]=mydict[key]
-
-    return out
-
-def mask_dict(mydict,mask):
-    for key in mydict.keys():
-        tmp=mydict[key]
-        try:
-            dims=tmp.shape
-            ndim=len(dims)
-            if ndim==1:
-                if dims[0]==len(mask):
-                    tmp=tmp[mask]
-                    mydict[key]=tmp
-            if ndim==2:
-                if dims[0]==len(mask):
-                    tmp=tmp[mask,:]
-                if dims[1]==len(mask):
-                    tmp=tmp[:,mask]
-                mydict[key]=tmp
-            if ndim==3:
-                if dims[0]==len(mask):
-                    tmp=tmp[mask,:,:]
-                if dims[1]==len(mask):
-                    tmp=tmp[:,mask,:]
-                if dims[2]==len(maks):
-                    tmp=tmp[:,:,mask]
-                mydict[key]=tmp
-        except:
-            continue+                inds