--- conflicted
+++ resolved
@@ -688,16 +688,13 @@
     nn=datft.shape[1]
     datft=datft*tod['mywt'][:,0:nn]
     dat_rot=pyfftw.fft_r2r(datft)
-<<<<<<< HEAD
-    dat=np.dot(tod['v'].transpose(),dat_rot)
-=======
     dat=numpy.dot(tod['v'].transpose(),dat_rot)
     #for fft_r2r, the first/last samples get counted for half of the interior ones, so 
     #divide them by 2 in the post-filtering.  Makes symmetry much happier...
-    print 'hello'
+    #print 'hello'
     dat[:,0]=dat[:,0]*0.5
     dat[:,-1]=dat[:,-1]*0.5
->>>>>>> bbb21b99
+
     return dat
 
 
@@ -1259,15 +1256,7 @@
         '''If func comes in as not empty, assume we can call func(pars,tod) to get a predicted model for the tod that
         we subtract off before estimating the noise.'''
         if func is None:
-<<<<<<< HEAD
-            u,s,v=np.linalg.svd(self.info['dat_calib'],0)
-        else:
-            tmp=func(pars,self)
-            u,s,v=np.linalg.svd(self.info['dat_calib']-tmp,0)
-=======
-            #u,s,v=numpy.linalg.svd(self.info['dat_calib'],0)
             dat_use=self.info['dat_calib']
-            
         else:
             dat_use=func(pars,self)
             dat_use=self.info['dat_calib']-dat_use
@@ -1276,18 +1265,11 @@
             noisevec=numpy.median(numpy.abs(numpy.diff(dat_use,axis=1)),axis=1)
             dat_use=dat_use/(numpy.repeat([noisevec],dat_use.shape[1],axis=0).transpose())
         u,s,v=numpy.linalg.svd(dat_use)
->>>>>>> bbb21b99
         print 'got svd'
         ndet=s.size
         n=self.info['dat_calib'].shape[1]
         self.info['v']=np.zeros([ndet,ndet])
         self.info['v'][:]=u.transpose()
-<<<<<<< HEAD
-        dat_rot=np.dot(self.info['v'],self.info['dat_calib'])
-        dat_trans=pyfftw.fft_r2r(dat_rot)
-        spec_smooth=smooth_many_vecs(dat_trans**2,fwhm)
-        self.info['mywt']=1.0/spec_smooth
-=======
         dat_rot=numpy.dot(self.info['v'],self.info['dat_calib'])
         if fit_powlaw:
             spec_smooth=0*dat_rot
@@ -1302,7 +1284,6 @@
         if prewhiten:
             self.info['noisevec']=noisevec.copy()
         self.info['mywt']=spec_smooth
->>>>>>> bbb21b99
         self.info['noise']='smoothed_svd'
         #return dat_rot
         
@@ -1312,27 +1293,21 @@
         if self.info['noise']=='cm_white':
             #print 'calling cm_white'
             return self.apply_noise_cm_white(dat)
-<<<<<<< HEAD
-        dat_rot=np.dot(self.info['v'],dat)
-=======
         if self.info.has_key('noisevec'):
             noisemat=numpy.repeat([self.info['noisevec']],dat.shape[1],axis=0).transpose()
             dat=dat/noisemat
         dat_rot=numpy.dot(self.info['v'],dat)
->>>>>>> bbb21b99
+
         datft=pyfftw.fft_r2r(dat_rot)
         nn=datft.shape[1]
         datft=datft*self.info['mywt'][:,0:nn]
         dat_rot=pyfftw.fft_r2r(datft)
-<<<<<<< HEAD
-        dat=np.dot(self.info['v'].transpose(),dat_rot)
-=======
         dat=numpy.dot(self.info['v'].transpose(),dat_rot)
         if self.info.has_key('noisevec'):
             dat=dat/noisemat
         dat[:,0]=0.5*dat[:,0]
         dat[:,-1]=0.5*dat[:,-1]
->>>>>>> bbb21b99
+
         return dat
     def dot(self,mapset,mapset_out):
         tmp=0.0*self.info['dat_calib']
@@ -1649,9 +1624,6 @@
             converged=True
             
     return fitp
-<<<<<<< HEAD
-def fit_ts_ps(dat,dt=1.0,ind=-2.0,nu_min=0.0,nu_max=np.inf):
-=======
 
 def get_curve_deriv_powspec(fitp,nu_scale,lognu,datsqr,vecs):
     vec=nu_scale**fitp[2]
@@ -1671,7 +1643,7 @@
     like=-0.5*sum(datsqr*Cinv)-0.5*sum(numpy.log(C))
     return like,grad,curve,C
 def fit_ts_ps(dat,dt=1.0,ind=-1.5,nu_min=0.0,nu_max=numpy.inf,scale_fac=1.0,tol=0.01):
->>>>>>> bbb21b99
+
     datft=pyfftw.fft_r2r(dat)
     n=len(datft)
 
@@ -1690,14 +1662,10 @@
     #return pred
 
     rat=vecs[1,:]*guess[1]/(vecs[0,:]*guess[0])
-<<<<<<< HEAD
-    my_ind=np.max(np.where(rat>1)[0])
-    nu_ref=np.sqrt(nu[my_ind]*nu[0]) #WAG as to a sensible frequency pivot point
-=======
     #print 'rat lims are ',rat.max(),rat.min()
     my_ind=numpy.max(numpy.where(rat>1)[0])
     nu_ref=numpy.sqrt(nu[my_ind]*nu[0]) #WAG as to a sensible frequency pivot point
->>>>>>> bbb21b99
+
     #nu_ref=0.2*nu[my_ind] #WAG as to a sensible frequency pivot point
     #print 'knee is roughly at ',nu[my_ind],nu_ref
 
@@ -1725,27 +1693,6 @@
     grad_chi=np.zeros(npp)
     grad_tr=np.zeros(npp)
     datsqr=datft**2
-<<<<<<< HEAD
-    for iter in range(20):
-        vec=nu_scale**fitp[2]
-        C=fitp[0]+fitp[1]*vec
-        Cinv=1.0/C
-        vecs[1,:]=vec
-        vecs[2,:]=fitp[1]*lognu*vec
-        for i in range(npp):
-            grad_chi[i]=0.5*np.sum(datsqr*vecs[i,:]*Cinv*Cinv)
-            grad_tr[i]=-0.5*np.sum(vecs[i,:]*Cinv)
-            for j in range(i,npp):
-                curve[i,j]=0.5*np.sum(Cinv*Cinv*vecs[i,:]*vecs[j,:])-np.sum(datsqr*Cinv*Cinv*Cinv*vecs[i,:]*vecs[j,:])
-                curve[j,i]=curve[i,j]
-        grad=grad_chi+grad_tr
-        curve_inv=np.linalg.inv(curve)
-        errs=np.diag(curve_inv)
-        dp=np.dot(grad,curve_inv)
-        fitp=fitp-dp
-        frac_shift=dp/errs
-        print fitp,errs,frac_shift
-=======
     #for robustness, start with downscaling 1/f part
     fitp[1]=0.5*fitp[1]
     like,grad,curve,C=get_curve_deriv_powspec(fitp,nu_scale,lognu,datsqr,vecs)
@@ -1798,7 +1745,7 @@
         if converged:
             print 'converged after ',iter,' iterations'
             break
->>>>>>> bbb21b99
+
 
 
     #C=np.dot(guess,vecs)
@@ -1952,9 +1899,9 @@
         delt=tod.info['dat_calib']-pred
         delt_filt=tod.apply_noise(delt)
         #delt_filt[:,1:-1]=delt_filt[:,1:-1]*2
-<<<<<<< HEAD
-        delt_filt[:,0]=delt_filt[:,0]*0.5
-        delt_filt[:,-1]=delt_filt[:,-1]*0.5
+#<<<<<<< HEAD
+#        delt_filt[:,0]=delt_filt[:,0]*0.5
+#        delt_filt[:,-1]=delt_filt[:,-1]*0.5
         for i in range(npp):
             tmp[:,:]=np.reshape(derivs[i,:],sz)
             tmp_filt=tod.apply_noise(tmp)
@@ -1967,22 +1914,22 @@
         grad1=np.dot(derivs,delt_filt)
         grad2=np.dot(derivs_filt,delt)
         #print 'grad error is ',np.mean(np.abs((grad1-grad2)/(0.5*(np.abs(grad1)+np.abs(grad2)))))
-=======
-        #delt_filt[:,0]=delt_filt[:,0]*0.5
-        #delt_filt[:,-1]=delt_filt[:,-1]*0.5
-        for i in range(np):
-            tmp[:,:]=numpy.reshape(derivs[i,:],sz)
-            tmp_filt=tod.apply_noise(tmp)
-            #tmp_filt[:,1:-1]=tmp_filt[:,1:-1]*2
-            #tmp_filt[:,0]=tmp_filt[:,0]*0.5
-            #tmp_filt[:,-1]=tmp_filt[:,-1]*0.5
-            derivs_filt[i,:]=numpy.reshape(tmp_filt,nn)
-        delt=numpy.reshape(delt,nn)
-        delt_filt=numpy.reshape(delt_filt,nn)
-        grad1=numpy.dot(derivs,delt_filt)
-        grad2=numpy.dot(derivs_filt,delt)
-        #print 'grad error is ',numpy.mean(numpy.abs((grad1-grad2)/(0.5*(numpy.abs(grad1)+numpy.abs(grad2)))))
->>>>>>> bbb21b99
+#=======#
+#        #delt_filt[:,0]=delt_filt[:,0]*0.5
+#        #delt_filt[:,-1]=delt_filt[:,-1]*0.5
+#        for i in range(np):
+#            tmp[:,:]=numpy.reshape(derivs[i,:],sz)
+#            tmp_filt=tod.apply_noise(tmp)
+#            #tmp_filt[:,1:-1]=tmp_filt[:,1:-1]*2
+#            #tmp_filt[:,0]=tmp_filt[:,0]*0.5
+#            #tmp_filt[:,-1]=tmp_filt[:,-1]*0.5
+#            derivs_filt[i,:]=numpy.reshape(tmp_filt,nn)
+#        delt=numpy.reshape(delt,nn)
+#        delt_filt=numpy.reshape(delt_filt,nn)
+#        grad1=numpy.dot(derivs,delt_filt)
+#        grad2=numpy.dot(derivs_filt,delt)
+#        #print 'grad error is ',numpy.mean(numpy.abs((grad1-grad2)/(0.5*(numpy.abs(grad1)+numpy.abs(grad2)))))
+#>>>>>>> bbb21b998a2d0152d5228ea7eb318946309da37b
         grad=grad+0.5*(grad1+grad2)
         curve=curve+np.dot(derivs,derivs_filt.transpose())
         chisq=chisq+np.dot(delt,delt_filt)
@@ -2005,17 +1952,11 @@
     vec=1/np.sqrt(np.diag(mat))
     mm=np.outer(vec,vec)
     mat=mm*mat
-<<<<<<< HEAD
     #ee,vv=np.linalg.eig(mat)
     #print 'rcond is ',ee.max()/ee.min(),vv[:,np.argmin(ee)]
     return mm*np.linalg.inv(mat)
-def fit_timestreams_with_derivs_test(func,pars,tods,to_fit=None,to_scale=None,tol=1e-2,chitol=1e-4,maxiter=10,scale_facs=None):
-=======
-    #ee,vv=numpy.linalg.eig(mat)
-    #print 'rcond is ',ee.max()/ee.min(),vv[:,numpy.argmin(ee)]
-    return mm*numpy.linalg.inv(mat)
+
 def fit_timestreams_with_derivs(func,pars,tods,to_fit=None,to_scale=None,tol=1e-2,chitol=1e-4,maxiter=10,scale_facs=None):
->>>>>>> bbb21b99
     if not(to_fit is None):
         #print 'working on creating rotmat'
         to_fit=np.asarray(to_fit,dtype='int64')
